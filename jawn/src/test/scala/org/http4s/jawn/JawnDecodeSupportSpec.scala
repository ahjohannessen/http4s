package org.http4s
package jawn

import _root_.jawn.Facade

<<<<<<< HEAD
trait JawnDecodeSupportSpec[J] extends Http4sSpec with JsonSupport[J] with PendingUntilFixed {
  "json decoder" should {
    "return right when the entity is valid" in {
      val resp = Response(Status.Ok).withBody("""{"valid": true}""").run
      json.decode(resp).run.run must beRightDisjunction
    }

    "return a ParseFailure when the entity is invalid" in {
      val resp = Response(Status.Ok).withBody("""garbage""").run
      json.decode(resp).run.run must beLeftDisjunction.like {
        case ParseFailure("Invalid JSON", _) => ok
=======
trait JawnDecodeSupportSpec[J] extends Http4sSpec with JawnInstances {
  def testJsonDecoder(decoder: EntityDecoder[J]) {
    "json decoder" should {
      "return right when the entity is valid" in {
        val resp = Response(Status.Ok).withBody("""{"valid": true}""").run
        decoder.decode(resp).run.run must beRightDisjunction
      }

      "return a ParseFailure when the entity is invalid" in {
        val resp = Response(Status.Ok).withBody("""garbage""").run
        decoder.decode(resp).run.run must beLeftDisjunction.like {
          case ParseFailure("Invalid JSON", _) => ok
        }
      }

      "return a ParseFailure when the entity is empty" in {
        val resp = Response(Status.Ok).withBody("").run
        decoder.decode(resp).run.run must beLeftDisjunction.like {
          case ParseFailure("Invalid JSON", _) => ok
        }
>>>>>>> fcaff57d
      }
    }
  }
}<|MERGE_RESOLUTION|>--- conflicted
+++ resolved
@@ -3,19 +3,6 @@
 
 import _root_.jawn.Facade
 
-<<<<<<< HEAD
-trait JawnDecodeSupportSpec[J] extends Http4sSpec with JsonSupport[J] with PendingUntilFixed {
-  "json decoder" should {
-    "return right when the entity is valid" in {
-      val resp = Response(Status.Ok).withBody("""{"valid": true}""").run
-      json.decode(resp).run.run must beRightDisjunction
-    }
-
-    "return a ParseFailure when the entity is invalid" in {
-      val resp = Response(Status.Ok).withBody("""garbage""").run
-      json.decode(resp).run.run must beLeftDisjunction.like {
-        case ParseFailure("Invalid JSON", _) => ok
-=======
 trait JawnDecodeSupportSpec[J] extends Http4sSpec with JawnInstances {
   def testJsonDecoder(decoder: EntityDecoder[J]) {
     "json decoder" should {
@@ -36,7 +23,6 @@
         decoder.decode(resp).run.run must beLeftDisjunction.like {
           case ParseFailure("Invalid JSON", _) => ok
         }
->>>>>>> fcaff57d
       }
     }
   }
