--- conflicted
+++ resolved
@@ -1,12 +1,6 @@
 #!/bin/bash
 
-<<<<<<< HEAD
-sbt +clean +publishSigned sonatypeRelease
-=======
-for SCALAZ_VERSION in $(sed -ne 's/.*SCALAZ_VERSION=\(.*\)/\1/p' .travis.yml); do
-    for SCALA_VERSION in 2.12.1 2.11.8 2.10.6; do
-	env SCALAZ_VERSION=$SCALAZ_VERSION SCALA_VERSION=$SCALA_VERSION sbt +clean +publishSigned
-    done
+for SCALA_VERSION in 2.12.1 2.11.8; do
+    env SCALA_VERSION=$SCALA_VERSION sbt +clean +publishSigned
 done
-sbt sonatypeRelease
->>>>>>> 47a1285a
+sbt sonatypeRelease