--- conflicted
+++ resolved
@@ -15,7 +15,7 @@
 # Publishing to Sonatype or gh-pages only done from select branches and
 # never from pull requests.
 function publish_site() {
-    if [[ $TRAVIS_BRANCH == "master" || $TRAVIS_BRANCH == "release-"* ]] && [[ $TRAVIS_PULL_REQUEST == "false" ]]; then
+    if [[ $TRAVIS_BRANCH == "master" || $TRAVIS_BRANCH == "release-"* ]] && [[ $TRAVIS_PULL_REQUEST == "false" ]] && [[ $TRAVIS_REPO_SLUG == "http4s/http4s" ]]; then
         return 0
     else
         return 1
@@ -71,16 +71,7 @@
   SBT_COMMAND=";test"
 fi
 
-<<<<<<< HEAD
 if publish_site; then
-=======
-if [[ $SBT_COMMAND = *";makeSite"* ]]; then
-  curl -s -L https://github.com/spf13/hugo/releases/download/v${HUGO_VERSION}/hugo_${HUGO_VERSION}_Linux-64bit.tar.gz | tar xzf -
-  mv hugo_${HUGO_VERSION}_linux_amd64/hugo_${HUGO_VERSION}_linux_amd64 $HOME/bin/hugo
-fi
-
-if [[ $TRAVIS_BRANCH = "master" || $TRAVIS_BRANCH = "release-"* ]] && [[ $TRAVIS_PULL_REQUEST = "false" ]] && [[ $TRAVIS_REPO_SLUG = "http4s/http4s" ]]; then
->>>>>>> fae38e0a
   echo -e "Host github.com\n\tStrictHostKeyChecking no\n" >> ~/.ssh/config
   SBT_COMMAND="$SBT_COMMAND ;publish"
   if primary_build && [[ ! -z $encrypted_8735ae5b3321_key ]]; then
