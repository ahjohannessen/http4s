--- conflicted
+++ resolved
@@ -137,11 +137,7 @@
       IO.write(dest, buildData)
     },
 
-<<<<<<< HEAD
-    dependencyUpdatesFilter -= moduleFilter(organization = "com.github.zainab-ali", name = "fs2-reactive-streams"), // fs2-reactive-streams-0.6 is incompatible with fs2-0.10
-=======
     dependencyUpdatesFilter -= moduleFilter(organization = "com.github.zainab-ali", name = "fs2-reactive-streams"), // fs2-reactive-streams-0.5 is incompatible with fs2-0.10
->>>>>>> 7993ea07
     dependencyUpdatesFilter -= moduleFilter(organization = "javax.servlet"), // servlet-4.0 is not yet supported by jetty-9 or tomcat-9, so don't accidentally depend on its new features
     dependencyUpdatesFilter -= moduleFilter(organization = "org.asynchttpclient", name = "async-http-client"), // asynchttpclient-2.2 is incompatible with http4s-0.18
     dependencyUpdatesFilter -= moduleFilter(organization = "org.http4s", name = "blaze-http"), // blaze-0.13 dropped websocket support
