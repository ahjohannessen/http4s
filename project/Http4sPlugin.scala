package org.http4s.build

import com.lucidchart.sbt.scalafmt.ScalafmtCorePlugin
import com.lucidchart.sbt.scalafmt.ScalafmtCorePlugin.autoImport._
import com.timushev.sbt.updates.UpdatesPlugin.autoImport._ // autoImport vs. UpdateKeys necessary here for implicit
import com.typesafe.sbt.SbtGit.git
import com.typesafe.sbt.SbtPgp.autoImport._
import com.typesafe.sbt.git.JGit
import com.typesafe.sbt.pgp.PgpKeys.publishSigned
import com.typesafe.tools.mima.plugin.MimaPlugin
import com.typesafe.tools.mima.plugin.MimaPlugin.autoImport._
import java.lang.{Runtime => JRuntime}
import sbt.Keys._
import sbt._
import sbtrelease.ReleasePlugin.autoImport._
import sbtrelease.ReleaseStateTransformations._
import sbtrelease._
import scoverage.ScoverageKeys.{coverageEnabled, coverageHighlighting}
import verizon.build.RigPlugin
import verizon.build.RigPlugin.autoImport._
import verizon.build.common._

object Http4sPlugin extends AutoPlugin {
  object autoImport {
    val http4sMimaVersion = settingKey[Option[String]]("Version to target for MiMa compatibility")
    val http4sPrimary = settingKey[Boolean]("Is this the primary build?")
    val http4sPublish = settingKey[Boolean]("Is this a publishing build?")
    val http4sMasterBranch = settingKey[Boolean]("Is this the master branch?")
    val http4sApiVersion = taskKey[(Int, Int)]("API version of http4s")
    val http4sJvmTarget = taskKey[String]("JVM target")
    val http4sBuildData = taskKey[Unit]("Export build metadata for Hugo")
  }
  import autoImport._

  override def trigger = allRequirements

  override def requires = RigPlugin && MimaPlugin && ScalafmtCorePlugin

  override lazy val buildSettings = Seq(
    // Many steps only run on one build. We distinguish the primary build from
    // secondary builds by the Travis build number.
    http4sPrimary := sys.env.get("TRAVIS_JOB_NUMBER").fold(true)(_.endsWith(".1")),
    // Publishing to gh-pages and sonatype only done from select branches and
    // never from pull requests.
    http4sPublish := {
      sys.env.get("TRAVIS") == Some("true") &&
        sys.env.get("TRAVIS_PULL_REQUEST") == Some("false") &&
        sys.env.get("TRAVIS_REPO_SLUG") == Some("http4s/http4s") &&
        sys.env.get("TRAVIS_JDK_VERSION") == Some("oraclejdk8") &&
        (sys.env.get("TRAVIS_BRANCH") match {
           case Some("master") => true
           case Some(branch) if branch.startsWith("release-") => true
           case _ => false
         })
    },
    http4sMasterBranch := sys.env.get("TRAVIS_BRANCH") == Some("master"),
    http4sApiVersion in ThisBuild := (version in ThisBuild).map {
      case VersionNumber(Seq(major, minor, _*), _, _) => (major.toInt, minor.toInt)
    }.value,
    coverageEnabled := isTravisBuild.value && http4sPrimary.value,
    coverageHighlighting := true,
    git.remoteRepo := "git@github.com:http4s/http4s.git"
  ) ++ signingSettings

  override lazy val projectSettings: Seq[Setting[_]] = Seq(
    scalaVersion := (sys.env.get("TRAVIS_SCALA_VERSION") orElse sys.env.get("SCALA_VERSION") getOrElse "2.12.6"),

    // Rig will take care of this on production builds.  We haven't fully
    // implemented that machinery yet, so we're going to live without this
    // one for now.
    scalacOptions -= "-Xcheckinit",

    // https://github.com/tkawachi/sbt-doctest/issues/102
    scalacOptions in (Test, compile) -= "-Ywarn-unused:params",

    scalacOptions ++= {
      CrossVersion.partialVersion(scalaVersion.value) match {
        case Some((2, minor)) if minor >= 12 =>
          Seq("-Ybackend-parallelism", JRuntime.getRuntime.availableProcessors.toString)
        case _ =>
          Seq.empty
      },
    },

    http4sMimaVersion := {
      version.value match {
        case VersionNumber(Seq(major, minor, patch), _, _) if patch.toInt > 0 =>
          Some(s"${major}.${minor}.${patch.toInt - 1}")
        case _ =>
          None
      }
    },
    mimaFailOnProblem := http4sMimaVersion.value.isDefined,
    mimaPreviousArtifacts := (http4sMimaVersion.value map {
      organization.value % s"${moduleName.value}_${scalaBinaryVersion.value}" % _
    }).toSet,

    addCompilerPlugin("org.spire-math" % "kind-projector" % "0.9.7" cross CrossVersion.binary),
    addCompilerPlugin("com.olegpy" %% "better-monadic-for" % "0.2.4"),

    scalafmtVersion := "1.4.0",
    scalafmt in Test := {
      (scalafmt in Compile).value
      (scalafmt in Test).value
      ()
    },
    test in (Test, scalafmt) := {
      (test in (Compile, scalafmt)).value
      (test in (Test, scalafmt)).value
      ()
    },

    http4sBuildData := {
      val dest = target.value / "hugo-data" / "build.toml"
      val (major, minor) = http4sApiVersion.value

      val releases = latestPerMinorVersion(baseDirectory.value)
        .map { case ((major, minor), v) => s""""$major.$minor" = "${v.string}""""}
        .mkString("\n")

      // Would be more elegant if `[versions.http4s]` was nested, but then
      // the index lookups in `shortcodes/version.html` get complicated.
      val buildData: String =
        s"""
           |[versions]
           |"http4s.api" = "$major.$minor"
           |"http4s.current" = "${version.value}"
           |"http4s.doc" = "${docExampleVersion(version.value)}"
           |circe = "${circeJawn.revision}"
           |cryptobits = "${cryptobits.revision}"
           |"argonaut-shapeless_6.2" = "1.2.0-M6"
           |
           |[releases]
           |${releases}
         """.stripMargin

      IO.write(dest, buildData)
    },

    dependencyUpdatesFilter -= moduleFilter(organization = "javax.servlet"), // servlet-4.0 is not yet supported by jetty-9 or tomcat-9, so don't accidentally depend on its new features
<<<<<<< HEAD
=======
    dependencyUpdatesFilter -= moduleFilter(organization = "org.asynchttpclient", name = "async-http-client"), // asynchttpclient-2.2 is incompatible with http4s-0.18
    dependencyUpdatesFilter -= moduleFilter(organization = "org.http4s", name = "blaze-http"), // blaze-0.13 dropped websocket support
    dependencyUpdatesFilter -= moduleFilter(organization = "org.json4s"), // json4s-3.6 is not binary compatible with json4s-3.5
>>>>>>> 39ceeca5
    dependencyUpdatesFilter -= moduleFilter(organization = "org.scalacheck"), // scalacheck-1.14 is incompatible with cats-laws-1.1
    dependencyUpdatesFilter -= moduleFilter(organization = "org.specs2"), // specs2-4.2 is incompatible with scalacheck-1.13
    dependencyUpdatesFilter -= moduleFilter(organization = "org.typelevel", name = "discipline"), // discipline-0.10 is incompatible with scalacheck-1.13
  ) ++ releaseSettings

  val releaseSettings = Seq(
    // Reset a couple sbt-release defaults that rig changed
    releaseVersion := { ver =>
      Version(ver).map(v =>
        v.copy(qualifier = v.qualifier.map(_.replaceAllLiterally("-SNAPSHOT", "")))
          .string
      ).getOrElse(versionFormatError)
    },
    releaseTagName := s"v${if (releaseUseGlobalVersion.value) (version in ThisBuild).value else version.value}",
    releasePublishArtifactsAction := Def.taskDyn {
      if (isSnapshot.value) publish
      else publishSigned
    }.value,
    releaseProcess := {
      implicit class StepSyntax(val step: ReleaseStep) {
        def when(cond: Boolean) =
          if (cond) step else ReleaseStep(identity)
      }

      implicit class StateFCommand(val step: State => State) {
        def when(cond: Boolean) =
          StepSyntax(step).when(cond)
      }

      val release = !isSnapshot.value
      val publishable = http4sPublish.value
      val primary = http4sPrimary.value
      val master = http4sMasterBranch.value

      Seq(
        checkSnapshotDependencies.when(release),
        inquireVersions.when(release),
        setReleaseVersion.when(release),
        tagRelease.when(primary && release),
        runTestWithCoverage,
        releaseStepCommand("mimaReportBinaryIssues"),
        releaseStepCommand("test:scalafmt::test").when(primary),
        releaseStepCommand("docs/makeSite").when(primary),
        releaseStepCommand("website/makeSite").when(primary),
        openSonatypeRepo.when(publishable && release),
        publishToSonatypeWithoutInstrumentation.when(publishable),
        releaseAndClose.when(publishable && release),
        releaseStepCommand("docs/ghpagesPushSite").when(publishable && primary),
        releaseStepCommand("website/ghpagesPushSite").when(publishable && primary && master),
        setNextVersion.when(publishable && primary && release),
        commitNextVersion.when(publishable && primary && release),
        pushChanges.when(publishable && primary && release),
        // We need a superfluous final step to ensure exit code
        // propagation from failed steps above.
        //
        // https://github.com/sbt/sbt-release/issues/95
        releaseStepCommand("show core/version")
      )
    }
  )

  val signingSettings = Seq(
    useGpg := false,
    usePgpKeyHex("42FAD8A85B13261D"),
    pgpPublicRing := baseDirectory.value / "project" / ".gnupg" / "pubring.gpg",
    pgpSecretRing := baseDirectory.value / "project" / ".gnupg" / "secring.gpg",
    pgpPassphrase := sys.env.get("PGP_PASS").map(_.toArray),
  )

  def extractApiVersion(version: String) = {
    val VersionExtractor = """(\d+)\.(\d+)\..*""".r
    version match {
      case VersionExtractor(major, minor) => (major.toInt, minor.toInt)
    }
  }

  def extractDocsPrefix(version: String) =
    extractApiVersion(version).productIterator.mkString("/v", ".", "")

  /**
   * @return the version we want to document, for example in tuts,
   * given the version being built.
   *
   * For snapshots after a stable release, return the previous stable
   * release.  For snapshots of 0.16.0 and 0.17.0, return the latest
   * milestone.  Otherwise, just return the current version.  Favors
   * scalaz-7.2 "a" versions for 0.15.x and 0.16.x.
   */
  def docExampleVersion(currentVersion: String) = {
    val MilestoneVersionExtractor = """(0).(16|17).(0)a?-SNAPSHOT""".r
    val latestMilestone = "M1"
    val VersionExtractor = """(\d+)\.(\d+)\.(\d+).*""".r
    currentVersion match {
      case MilestoneVersionExtractor(major, minor, patch) if minor.toInt == 16 =>
        s"${major.toInt}.${minor.toInt}.${patch.toInt}a-$latestMilestone" // scalaz-7.2 for 0.16.x
      case MilestoneVersionExtractor(major, minor, patch) =>
        s"${major.toInt}.${minor.toInt}.${patch.toInt}-$latestMilestone"
      case VersionExtractor(major, minor, patch) if minor.toInt == 15 =>
        s"${major.toInt}.${minor.toInt}.${patch.toInt - 1}a"              // scalaz-7.2 for 0.15.x
      case VersionExtractor(major, minor, patch) if patch.toInt > 0 =>
        s"${major.toInt}.${minor.toInt}.${patch.toInt - 1}"
      case _ =>
        currentVersion
    }
  }

  def latestPerMinorVersion(file: File): Map[(Int, Int), Version] =
    JGit(file).tags.collect {
      case ref if ref.getName.startsWith("refs/tags/v") =>
        Version(ref.getName.substring("refs/tags/v".size))
    }.foldLeft(Map.empty[(Int, Int), Version]) {
      case (m, Some(v)) =>
        def toMinor(v: Version) = (v.major, v.subversions.headOption.getOrElse(0))
        def patch(v: Version) = v.subversions.drop(1).headOption.getOrElse(0)
        // M before RC before final
        def milestone(v: Version) = v.qualifier match {
          case Some(q) if q.startsWith("-M") => (0, q.substring(2).toInt)
          case Some(q) if q.startsWith("-RC") => (1, q.substring(3).toInt)
          case None => (2, 0)
        }
        val versionOrdering: Ordering[Version] =
          Ordering[(Int, (Int, Int))].on(v => (patch(v), milestone(v)))
        val key = toMinor(v)
        val max = m.get(key).fold(v) { v0 => versionOrdering.max(v, v0) }
        m.updated(key, max)
      case (m, None) => m
    }

  def addAlpnPath(attList: Keys.Classpath): Seq[String] = {
    for {
      file <- attList.map(_.data)
      path = file.getAbsolutePath if path.contains("jetty") && path.contains("alpn-boot")
    } yield {
      println(s"Adding Alpn classes to boot classpath: $path")
      "-Xbootclasspath/p:" + path
    }
  }


  lazy val alpnBoot                         = "org.mortbay.jetty.alpn" %  "alpn-boot"                 % "8.1.12.v20180117"
  lazy val argonaut                         = "io.argonaut"            %% "argonaut"                  % "6.2.2"
  lazy val asyncHttpClient                  = "org.asynchttpclient"    %  "async-http-client"         % "2.4.9"
  lazy val blaze                            = "org.http4s"             %% "blaze-http"                % "0.14.0-M3"
  lazy val boopickle                        = "io.suzaku"              %% "boopickle"                 % "1.3.0"
<<<<<<< HEAD
  lazy val cats                             = "org.typelevel"          %% "cats-core"                 % "1.1.0"
  lazy val catsEffect                       = "org.typelevel"          %% "cats-effect"               % "1.0.0-RC2"
=======
  lazy val cats                             = "org.typelevel"          %% "cats-core"                 % "1.2.0"
  lazy val catsEffect                       = "org.typelevel"          %% "cats-effect"               % "0.10.1"
>>>>>>> 39ceeca5
  lazy val catsEffectLaws                   = "org.typelevel"          %% "cats-effect-laws"          % catsEffect.revision
  lazy val catsKernelLaws                   = "org.typelevel"          %% "cats-kernel-laws"          % cats.revision
  lazy val catsLaws                         = "org.typelevel"          %% "cats-laws"                 % cats.revision
  lazy val circeGeneric                     = "io.circe"               %% "circe-generic"             % circeJawn.revision
  lazy val circeJawn                        = "io.circe"               %% "circe-jawn"                % "0.10.0-M1"
  lazy val circeLiteral                     = "io.circe"               %% "circe-literal"             % circeJawn.revision
  lazy val circeParser                      = "io.circe"               %% "circe-parser"              % circeJawn.revision
  lazy val circeTesting                     = "io.circe"               %% "circe-testing"             % circeJawn.revision
  lazy val cryptobits                       = "org.reactormonk"        %% "cryptobits"                % "1.2"
  lazy val discipline                       = "org.typelevel"          %% "discipline"                % "0.9.0"
  lazy val fs2Io                            = "co.fs2"                 %% "fs2-io"                    % "1.0.0-M1"
  lazy val fs2ReactiveStreams               = "com.github.zainab-ali"  %% "fs2-reactive-streams"      % "0.6.0"
  lazy val gatlingTest                      = "io.gatling"             %  "gatling-test-framework"    % "2.3.1"
  lazy val gatlingHighCharts                = "io.gatling.highcharts"  %  "gatling-charts-highcharts" % gatlingTest.revision
  lazy val http4sWebsocket                  = "org.http4s"             %% "http4s-websocket"          % "0.2.1"
  lazy val javaxServletApi                  = "javax.servlet"          %  "javax.servlet-api"         % "3.1.0"
  lazy val jawnJson4s                       = "org.spire-math"         %% "jawn-json4s"               % "0.12.1"
  lazy val jawnFs2                          = "org.http4s"             %% "jawn-fs2"                  % "0.13.0-M1"
  lazy val jettyRunner                      = "org.eclipse.jetty"      %  "jetty-runner"              % jettyServer.revision
  lazy val jettyServer                      = "org.eclipse.jetty"      %  "jetty-server"              % "9.4.11.v20180605"
  lazy val jettyServlet                     = "org.eclipse.jetty"      %  "jetty-servlet"             % jettyServer.revision
  lazy val json4sCore                       = "org.json4s"             %% "json4s-core"               % "3.5.4"
  lazy val json4sJackson                    = "org.json4s"             %% "json4s-jackson"            % json4sCore.revision
  lazy val json4sNative                     = "org.json4s"             %% "json4s-native"             % json4sCore.revision
  lazy val jspApi                           = "javax.servlet.jsp"      %  "javax.servlet.jsp-api"     % "2.3.3" // YourKit hack
  lazy val log4s                            = "org.log4s"              %% "log4s"                     % "1.6.1"
  lazy val logbackClassic                   = "ch.qos.logback"         %  "logback-classic"           % "1.2.3"
  lazy val metricsCore                      = "io.dropwizard.metrics"  %  "metrics-core"              % "4.0.3"
  lazy val metricsJson                      = "io.dropwizard.metrics"  %  "metrics-json"              % metricsCore.revision
  lazy val mockito                          = "org.mockito"            %  "mockito-core"              % "2.21.0"
  lazy val okhttp                           = "com.squareup.okhttp3"   %  "okhttp"                    % "3.11.0"
  lazy val prometheusClient                 = "io.prometheus"          %  "simpleclient_common"       % "0.5.0"
  lazy val prometheusHotspot                = "io.prometheus"          %  "simpleclient_hotspot"      % prometheusClient.revision
  lazy val parboiled                        = "org.http4s"             %% "parboiled"                 % "1.0.0"
  lazy val quasiquotes                      = "org.scalamacros"        %% "quasiquotes"               % "2.1.0"
  lazy val scalacheck                       = "org.scalacheck"         %% "scalacheck"                % "1.13.5"
  def scalaCompiler(so: String, sv: String) = so                       %  "scala-compiler"            % sv
  def scalaReflect(so: String, sv: String)  = so                       %  "scala-reflect"             % sv
<<<<<<< HEAD
  lazy val scalaXml                         = "org.scala-lang.modules" %% "scala-xml"                 % "1.1.0"
=======
  lazy val scalaXml                         = "org.scala-lang.modules" %% "scala-xml"                 % "1.0.6"
  lazy val scodecBits                       = "org.scodec"             %% "scodec-bits"               % "1.1.6"
>>>>>>> 39ceeca5
  lazy val specs2Core                       = "org.specs2"             %% "specs2-core"               % "4.1.0"
  lazy val specs2MatcherExtra               = "org.specs2"             %% "specs2-matcher-extra"      % specs2Core.revision
  lazy val specs2Scalacheck                 = "org.specs2"             %% "specs2-scalacheck"         % specs2Core.revision
  lazy val treeHugger                       = "com.eed3si9n"           %% "treehugger"                % "0.4.3"
  lazy val tomcatCatalina                   = "org.apache.tomcat"      %  "tomcat-catalina"           % "9.0.10"
  lazy val tomcatCoyote                     = "org.apache.tomcat"      %  "tomcat-coyote"             % tomcatCatalina.revision
  lazy val twirlApi                         = "com.typesafe.play"      %% "twirl-api"                 % "1.3.15"
}<|MERGE_RESOLUTION|>--- conflicted
+++ resolved
@@ -138,12 +138,6 @@
     },
 
     dependencyUpdatesFilter -= moduleFilter(organization = "javax.servlet"), // servlet-4.0 is not yet supported by jetty-9 or tomcat-9, so don't accidentally depend on its new features
-<<<<<<< HEAD
-=======
-    dependencyUpdatesFilter -= moduleFilter(organization = "org.asynchttpclient", name = "async-http-client"), // asynchttpclient-2.2 is incompatible with http4s-0.18
-    dependencyUpdatesFilter -= moduleFilter(organization = "org.http4s", name = "blaze-http"), // blaze-0.13 dropped websocket support
-    dependencyUpdatesFilter -= moduleFilter(organization = "org.json4s"), // json4s-3.6 is not binary compatible with json4s-3.5
->>>>>>> 39ceeca5
     dependencyUpdatesFilter -= moduleFilter(organization = "org.scalacheck"), // scalacheck-1.14 is incompatible with cats-laws-1.1
     dependencyUpdatesFilter -= moduleFilter(organization = "org.specs2"), // specs2-4.2 is incompatible with scalacheck-1.13
     dependencyUpdatesFilter -= moduleFilter(organization = "org.typelevel", name = "discipline"), // discipline-0.10 is incompatible with scalacheck-1.13
@@ -288,13 +282,8 @@
   lazy val asyncHttpClient                  = "org.asynchttpclient"    %  "async-http-client"         % "2.4.9"
   lazy val blaze                            = "org.http4s"             %% "blaze-http"                % "0.14.0-M3"
   lazy val boopickle                        = "io.suzaku"              %% "boopickle"                 % "1.3.0"
-<<<<<<< HEAD
   lazy val cats                             = "org.typelevel"          %% "cats-core"                 % "1.1.0"
   lazy val catsEffect                       = "org.typelevel"          %% "cats-effect"               % "1.0.0-RC2"
-=======
-  lazy val cats                             = "org.typelevel"          %% "cats-core"                 % "1.2.0"
-  lazy val catsEffect                       = "org.typelevel"          %% "cats-effect"               % "0.10.1"
->>>>>>> 39ceeca5
   lazy val catsEffectLaws                   = "org.typelevel"          %% "cats-effect-laws"          % catsEffect.revision
   lazy val catsKernelLaws                   = "org.typelevel"          %% "cats-kernel-laws"          % cats.revision
   lazy val catsLaws                         = "org.typelevel"          %% "cats-laws"                 % cats.revision
@@ -333,12 +322,7 @@
   lazy val scalacheck                       = "org.scalacheck"         %% "scalacheck"                % "1.13.5"
   def scalaCompiler(so: String, sv: String) = so                       %  "scala-compiler"            % sv
   def scalaReflect(so: String, sv: String)  = so                       %  "scala-reflect"             % sv
-<<<<<<< HEAD
   lazy val scalaXml                         = "org.scala-lang.modules" %% "scala-xml"                 % "1.1.0"
-=======
-  lazy val scalaXml                         = "org.scala-lang.modules" %% "scala-xml"                 % "1.0.6"
-  lazy val scodecBits                       = "org.scodec"             %% "scodec-bits"               % "1.1.6"
->>>>>>> 39ceeca5
   lazy val specs2Core                       = "org.specs2"             %% "specs2-core"               % "4.1.0"
   lazy val specs2MatcherExtra               = "org.specs2"             %% "specs2-matcher-extra"      % specs2Core.revision
   lazy val specs2Scalacheck                 = "org.specs2"             %% "specs2-scalacheck"         % specs2Core.revision
