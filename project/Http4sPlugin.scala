--- conflicted
+++ resolved
@@ -3,8 +3,6 @@
 import sbt._, Keys._
 
 import com.typesafe.tools.mima.plugin.MimaPlugin, MimaPlugin.autoImport._
-import org.http4s.build.ScalazPlugin.autoImport._
-import org.http4s.build.ScalazPlugin.scalazVersionRewriters
 import sbtrelease._
 import sbtrelease.ReleasePlugin.autoImport._
 import scala.util.Properties.envOrNone
@@ -18,10 +16,10 @@
 
   override def trigger = allRequirements
 
-  override def requires = RigPlugin && MimaPlugin && ScalazPlugin
+  override def requires = RigPlugin && MimaPlugin
 
   override lazy val projectSettings: Seq[Setting[_]] = Seq(
-    scalazVersionRewriter := scalazVersionRewriters.scalazStream_0_8,
+    version := s"${(version in ThisBuild).value}-cats",
 
     // Override rig's default of the Travis build number being the bugfix number
     releaseVersion := { ver =>
@@ -47,11 +45,9 @@
     },
 
     http4sMimaVersion := {
-      val VRegex = """(\d+)\.(\d+)\.(\d+)-.*""".r
       version.value match {
-        // Oh, the bitter irony.  VersionNumber fails to parse our own version.
-        case VRegex(major, minor, patch) if patch.toInt > 0 =>
-          Some(scalazVersionRewriter.value(s"${major}.${minor}.0", scalazVersion.value))
+        case VersionNumber(Seq(major, minor, patch), _, _) if patch.toInt > 0 =>
+          Some(s"${major}.${minor}.0")
         case _ =>
           None
       }
@@ -69,19 +65,6 @@
     }
   }
 
-<<<<<<< HEAD
-  def compatibleVersion(version: String) = {
-    val currentVersionWithoutSnapshot = version.replaceAll("-SNAPSHOT$", "")
-    val (targetMajor, targetMinor) = extractApiVersion(version)
-    val targetVersion = s"${targetMajor}.${targetMinor}.0-cats"
-    if (targetVersion != currentVersionWithoutSnapshot)
-      Some(targetVersion)
-    else
-      None
-  }
-
-=======
->>>>>>> 5865af25
   val macroParadiseSetting =
     libraryDependencies ++= Seq(
       Seq(compilerPlugin("org.scalamacros" % "paradise" % "2.1.0" cross CrossVersion.patch)),
@@ -91,67 +74,25 @@
       }
     ).flatten
 
-<<<<<<< HEAD
-  lazy val alpnBoot            = "org.mortbay.jetty.alpn"    % "alpn-boot"               % "8.1.11.v20170118"
-  lazy val argonaut            = "io.argonaut"              %% "argonaut"                % "6.2-RC2"
-  lazy val asyncHttpClient     = "org.asynchttpclient"       % "async-http-client"       % "2.0.30"
-  lazy val blaze               = "org.http4s"               %% "blaze-http"              % "0.12.4"
-  lazy val catsKernelLaws      = "org.typelevel"            %% "cats-kernel-laws"        % catsLaws.revision
-  lazy val catsLaws            = "org.typelevel"            %% "cats-laws"               % "0.9.0"
-  lazy val circeGeneric        = "io.circe"                 %% "circe-generic"           % circeJawn.revision
-  lazy val circeJawn           = "io.circe"                 %% "circe-jawn"              % "0.7.0"
-  lazy val circeLiteral        = "io.circe"                 %% "circe-literal"           % circeJawn.revision
-  lazy val cryptobits          = "org.reactormonk"          %% "cryptobits"              % "1.1"
-  lazy val discipline          = "org.typelevel"            %% "discipline"              % "0.7.3"
-  lazy val fs2Cats             = "co.fs2"                   %% "fs2-cats"                % "0.3.0"
-  lazy val fs2Io               = "co.fs2"                   %% "fs2-io"                  % "0.9.4"
-  lazy val gatlingTest         = "io.gatling"                % "gatling-test-framework"  % "2.2.3"
-  lazy val gatlingHighCharts   = "io.gatling.highcharts"     % "gatling-charts-highcharts" % gatlingTest.revision
-  lazy val http4sWebsocket     = "org.http4s"               %% "http4s-websocket"        % "0.1.6"
-  lazy val javaxServletApi     = "javax.servlet"             % "javax.servlet-api"       % "3.1.0"
-  lazy val jawnJson4s          = "org.spire-math"           %% "jawn-json4s"             % jawnParser.revision
-  lazy val jawnParser          = "org.spire-math"           %% "jawn-parser"             % "0.10.4"
-  lazy val jawnFs2             = "org.http4s"               %% "jawn-fs2"                % "0.10.1"
-  lazy val jettyServer         = "org.eclipse.jetty"         % "jetty-server"            % "9.4.2.v20170220"
-  lazy val jettyServlet        = "org.eclipse.jetty"         % "jetty-servlet"           % jettyServer.revision
-  lazy val json4sCore          = "org.json4s"               %% "json4s-core"             % "3.5.0"
-  lazy val json4sJackson       = "org.json4s"               %% "json4s-jackson"          % json4sCore.revision
-  lazy val json4sNative        = "org.json4s"               %% "json4s-native"           % json4sCore.revision
-  lazy val jspApi              = "javax.servlet.jsp"         % "javax.servlet.jsp-api"   % "2.3.1" // YourKit hack
-  lazy val log4s               = "org.log4s"                %% "log4s"                   % "1.3.4"
-  lazy val logbackClassic      = "ch.qos.logback"            % "logback-classic"         % "1.2.1"
-  lazy val macroCompat         = "org.typelevel"            %% "macro-compat"            % "1.1.1"
-  lazy val metricsCore         = "io.dropwizard.metrics"     % "metrics-core"            % "3.2.0"
-  lazy val metricsJson         = "io.dropwizard.metrics"     % "metrics-json"            % metricsCore.revision
-  lazy val quasiquotes         = "org.scalamacros"          %% "quasiquotes"             % "2.1.0"
-  lazy val reactiveStreamsTck  = "org.reactivestreams"       % "reactive-streams-tck"    % "1.0.0"
-  def scalaCompiler(so: String, sv: String)     = so                      % "scala-compiler"            % sv
-  def scalaReflect(so: String, sv: String)      = so                      % "scala-reflect"             % sv
-  lazy val scalacheck          = "org.scalacheck"           %% "scalacheck"              % "1.13.4"
-  lazy val scalaXml            = "org.scala-lang.modules"   %% "scala-xml"               % "1.0.6"
-  lazy val scodecBits          = "org.scodec"               %% "scodec-bits"             % "1.1.4"
-  lazy val specs2Core          = "org.specs2"               %% "specs2-core"             % "3.8.6"
-  lazy val specs2MatcherExtra  = "org.specs2"               %% "specs2-matcher-extra"    % specs2Core.revision
-  lazy val specs2Scalacheck    = "org.specs2"               %% "specs2-scalacheck"       % specs2Core.revision
-  lazy val tomcatCatalina      = "org.apache.tomcat"         % "tomcat-catalina"         % "8.0.41"
-  lazy val tomcatCoyote        = "org.apache.tomcat"         % "tomcat-coyote"           % tomcatCatalina.revision
-  lazy val twirlApi            = "com.typesafe.play"        %% "twirl-api"               % "1.3.0"
-=======
   lazy val alpnBoot                         = "org.mortbay.jetty.alpn" %  "alpn-boot"                 % "8.1.11.v20170118"
   lazy val argonaut                         = "io.argonaut"            %% "argonaut"                  % "6.2-RC2"
   lazy val asyncHttpClient                  = "org.asynchttpclient"    %  "async-http-client"         % "2.0.30"
   lazy val blaze                            = "org.http4s"             %% "blaze-http"                % "0.12.4"
+  lazy val catsKernelLaws                   = "org.typelevel"          %% "cats-kernel-laws"          % catsLaws.revision
+  lazy val catsLaws                         = "org.typelevel"          %% "cats-laws"                 % "0.9.0"
   lazy val circeGeneric                     = "io.circe"               %% "circe-generic"             % circeJawn.revision
   lazy val circeJawn                        = "io.circe"               %% "circe-jawn"                % "0.7.0"
   lazy val circeLiteral                     = "io.circe"               %% "circe-literal"             % circeJawn.revision
   lazy val cryptobits                       = "org.reactormonk"        %% "cryptobits"                % "1.1"
   lazy val discipline                       = "org.typelevel"          %% "discipline"                % "0.7.3"
+  lazy val fs2Cats                          = "co.fs2"                 %% "fs2-cats"                  % "0.3.0"
+  lazy val fs2Io                            = "co.fs2"                 %% "fs2-io"                    % "0.9.4"
   lazy val gatlingTest                      = "io.gatling"             %  "gatling-test-framework"    % "2.2.3"
   lazy val gatlingHighCharts                = "io.gatling.highcharts"  %  "gatling-charts-highcharts" % gatlingTest.revision
   lazy val http4sWebsocket                  = "org.http4s"             %% "http4s-websocket"          % "0.1.6"
   lazy val javaxServletApi                  = "javax.servlet"          %  "javax.servlet-api"         % "3.1.0"
   lazy val jawnJson4s                       = "org.spire-math"         %% "jawn-json4s"               % "0.10.4"
-  def jawnStreamz(scalazVersion: String)    = "org.http4s"             %% "jawn-streamz"              % "0.10.1" forScalaz scalazVersion
+  lazy val jawnFs2                          = "org.http4s"             %% "jawn-fs2"                  % "0.10.1"
   lazy val jettyServer                      = "org.eclipse.jetty"      %  "jetty-server"              % "9.4.2.v20170220"
   lazy val jettyServlet                     = "org.eclipse.jetty"      %  "jetty-servlet"             % jettyServer.revision
   lazy val json4sCore                       = "org.json4s"             %% "json4s-core"               % "3.5.0"
@@ -167,16 +108,13 @@
   lazy val reactiveStreamsTck               = "org.reactivestreams"    %  "reactive-streams-tck"      % "1.0.0"
   lazy val scalacheck                       = "org.scalacheck"         %% "scalacheck"                % "1.13.4"
   def scalaCompiler(so: String, sv: String) = so                       %  "scala-compiler"            % sv
-  def scalaReflect(so: String, sv: String)  = so                %  "scala-reflect"             % sv
+  def scalaReflect(so: String, sv: String)  = so                       %  "scala-reflect"             % sv
   lazy val scalaXml                         = "org.scala-lang.modules" %% "scala-xml"                 % "1.0.6"
-  def scalazCore(szv: String)               = "org.scalaz"             %% "scalaz-core"               % szv
-  def scalazScalacheckBinding(szv: String)  = "org.scalaz"             %% "scalaz-scalacheck-binding" % szv
-  def specs2Core(szv: String)               = "org.specs2"             %% "specs2-core"               % "3.8.6" forScalaz szv
-  def specs2MatcherExtra(szv: String)       = "org.specs2"             %% "specs2-matcher-extra"      % specs2Core(szv).revision
-  def specs2Scalacheck(szv: String)         = "org.specs2"             %% "specs2-scalacheck"         % specs2Core(szv).revision
-  def scalazStream(szv: String)             = "org.scalaz.stream"      %% "scalaz-stream"             % "0.8.6" forScalaz szv
+  lazy val scodecBits                       = "org.scodec"             %% "scodec-bits"               % "1.1.4"
+  lazy val specs2Core                       = "org.specs2"             %% "specs2-core"               % "3.8.6"
+  lazy val specs2MatcherExtra               = "org.specs2"             %% "specs2-matcher-extra"      % specs2Core.revision
+  lazy val specs2Scalacheck                 = "org.specs2"             %% "specs2-scalacheck"         % specs2Core.revision
   lazy val tomcatCatalina                   = "org.apache.tomcat"      %  "tomcat-catalina"           % "8.0.41"
   lazy val tomcatCoyote                     = "org.apache.tomcat"      %  "tomcat-coyote"             % tomcatCatalina.revision
   lazy val twirlApi                         = "com.typesafe.play"      %% "twirl-api"                 % "1.3.0"
->>>>>>> 5865af25
 }