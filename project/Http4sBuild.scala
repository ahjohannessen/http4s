--- conflicted
+++ resolved
@@ -53,13 +53,8 @@
     }
   def specs2Version(scalazVersion: String) =
     VersionNumber(scalazVersion).numbers match {
-<<<<<<< HEAD
       case Seq(7, 1, _*) => "3.7-scalaz-7.1.6"
       case Seq(7, 2, _*) => "3.7"
-=======
-      case Seq(7, 1, _*) => "3.8.4.1-scalaz-7.1"
-      case Seq(7, 2, _*) => "3.8.4"
->>>>>>> 7f838ba1
     }
 
   lazy val alpnBoot            = "org.mortbay.jetty.alpn"    % "alpn-boot"               % "8.1.9.v20160720"
