/* checkAll and friends were copied from the scalaz-specs2 project.
 * Source file: src/main/scala/Spec.scala
 * Project address: https://github.com/typelevel/scalaz-specs2
 * Copyright (C) 2013 Lars Hupel
 * License: MIT. https://github.com/typelevel/scalaz-specs2/blob/master/LICENSE.txt
 * Commit df921e18cf8bf0fd0bb510133f1ca6e1caea512b
 * Copied on. 11/1/2015
 */

package org.http4s

<<<<<<< HEAD
import java.util.concurrent.ExecutorService

import fs2._
import fs2.text._
import org.http4s.util.threads._
import org.http4s.testing._
=======
import java.util.concurrent._
import org.http4s.internal.CompatibilitySyntax
import org.http4s.testing._
import org.http4s.util.byteVector._
import org.http4s.util.threads.{newDaemonPool, threadFactory}
>>>>>>> c7987887
import org.specs2.ScalaCheck
import org.specs2.execute.AsResult
import org.specs2.scalacheck.Parameters
import org.specs2.matcher.{TaskMatchers => _, _}
import org.specs2.mutable.Specification
import org.specs2.specification.dsl.FragmentsDsl
import org.specs2.specification.create.{DefaultFragmentFactory=>ff}
import org.specs2.specification.core.Fragments
import org.scalacheck._
import org.scalacheck.Arbitrary.arbitrary
import org.scalacheck.util.{FreqMap, Pretty}
import org.typelevel.discipline.Laws
<<<<<<< HEAD
import org.typelevel.discipline.specs2.mutable.Discipline
import org.typelevel.discipline.Laws
=======
import scalaz.{ -\/, \/- }
import scalaz.concurrent.{Strategy, Task}
import scalaz.std.AllInstances
import scalaz.stream.Process
import scalaz.stream.text.utf8Decode
import scodec.bits.ByteVector
>>>>>>> c7987887

/**
 * Common stack for http4s' own specs.
 *
 * Not published in testing's main, because it doesn't depend on specs2.
 */
trait Http4sSpec extends Specification
  with ScalaCheck
  with AnyMatchers
  with OptionMatchers
  with Http4s
  with ArbitraryInstances
  with FragmentsDsl
  with Discipline
  with Batteries0
  with TaskMatchers
  with Http4sMatchers
{
  def testPool: ExecutorService =
    Http4sSpec.TestPool
  implicit def testStrategy: Strategy =
    Http4sSpec.TestStrategy
  implicit def testScheduler: ScheduledExecutorService =
    scalaz.concurrent.Strategy.DefaultTimeoutScheduler

  implicit val params = Parameters(maxSize = 20)

  implicit class ParseResultSyntax[A](self: ParseResult[A]) {
    def yolo: A = self.valueOr(e => sys.error(e.toString))
  }

  /** This isn't really ours to provide publicly in implicit scope */
  implicit lazy val arbitraryByteChunk: Arbitrary[Chunk[Byte]] =
    Arbitrary {
      Gen.containerOf[Array, Byte](arbitrary[Byte])
        .map { b => Chunk.bytes(b) }
    }

  def writeToString[A](a: A)(implicit W: EntityEncoder[A]): String =
    Stream.eval(W.toEntity(a))
      .flatMap { case Entity(body, _ ) => body }
      .through(utf8Decode)
      .foldMonoid
      .runLast
      .map(_.getOrElse(""))
      .unsafeRun

  def writeToByteVector[A](a: A)(implicit W: EntityEncoder[A]): Chunk[Byte] =
    Stream.eval(W.toEntity(a))
      .flatMap { case Entity(body, _ ) => body }
      .bufferAll
      .chunks
      .runLast
      .map(_.getOrElse(Chunk.empty))
      .unsafeRun

  def checkAll(name: String, props: Properties)(implicit p: Parameters, f: FreqMap[Set[Any]] => Pretty): Fragments = {
    addFragment(ff.text(s"$name  ${props.name} must satisfy"))
    addFragments(Fragments.foreach(props.properties) { case (name, prop) => 
      Fragments(name in check(prop, p, f)) 
    })
  }

  def checkAll(props: Properties)(implicit p: Parameters, f: FreqMap[Set[Any]] => Pretty): Fragments = {
    addFragment(ff.text(s"${props.name} must satisfy"))
    addFragments(Fragments.foreach(props.properties) { case (name, prop) => 
      Fragments(name in check(prop, p, f)) 
    })
  }

  implicit def enrichProperties(props: Properties) = new {
    def withProp(propName: String, prop: Prop) = new Properties(props.name) {
      for {(name, p) <- props.properties} property(name) = p
        property(propName) = prop
    }
  }

  def beStatus(status: Status): Matcher[Response] = { resp: Response =>
    (resp.status == status) -> s" doesn't have status ${status}"
  }
}

object Http4sSpec {
  // This is probably in poor taste, but I want to get things working.
  implicit val TestPool: ExecutorService = {
    val tf = threadFactory(l => s"http4s-spec-$l", daemon = true)
    newDefaultFixedThreadPool(8, tf)
  }

  implicit val TestPoolStrategy: Strategy =
    Strategy.fromExecutor(TestPool)

<<<<<<< HEAD
  implicit val TestScheduler: Scheduler =
    Scheduler.fromFixedDaemonPool(4)
=======
object Http4sSpec {
  val TestPool: ExecutorService =
    newDaemonPool("http4s-spec", timeout = true)

  val TestStrategy: Strategy =
    Strategy.Executor(TestPool)
>>>>>>> c7987887
}<|MERGE_RESOLUTION|>--- conflicted
+++ resolved
@@ -9,20 +9,11 @@
 
 package org.http4s
 
-<<<<<<< HEAD
-import java.util.concurrent.ExecutorService
-
+import java.util.concurrent.{ExecutorService, ScheduledExecutorService}
 import fs2._
 import fs2.text._
-import org.http4s.util.threads._
 import org.http4s.testing._
-=======
-import java.util.concurrent._
-import org.http4s.internal.CompatibilitySyntax
-import org.http4s.testing._
-import org.http4s.util.byteVector._
 import org.http4s.util.threads.{newDaemonPool, threadFactory}
->>>>>>> c7987887
 import org.specs2.ScalaCheck
 import org.specs2.execute.AsResult
 import org.specs2.scalacheck.Parameters
@@ -35,17 +26,7 @@
 import org.scalacheck.Arbitrary.arbitrary
 import org.scalacheck.util.{FreqMap, Pretty}
 import org.typelevel.discipline.Laws
-<<<<<<< HEAD
 import org.typelevel.discipline.specs2.mutable.Discipline
-import org.typelevel.discipline.Laws
-=======
-import scalaz.{ -\/, \/- }
-import scalaz.concurrent.{Strategy, Task}
-import scalaz.std.AllInstances
-import scalaz.stream.Process
-import scalaz.stream.text.utf8Decode
-import scodec.bits.ByteVector
->>>>>>> c7987887
 
 /**
  * Common stack for http4s' own specs.
@@ -68,8 +49,8 @@
     Http4sSpec.TestPool
   implicit def testStrategy: Strategy =
     Http4sSpec.TestStrategy
-  implicit def testScheduler: ScheduledExecutorService =
-    scalaz.concurrent.Strategy.DefaultTimeoutScheduler
+  implicit def testScheduler: Scheduler =
+    Http4sSpec.TestScheduler
 
   implicit val params = Parameters(maxSize = 20)
 
@@ -129,24 +110,12 @@
 }
 
 object Http4sSpec {
-  // This is probably in poor taste, but I want to get things working.
-  implicit val TestPool: ExecutorService = {
-    val tf = threadFactory(l => s"http4s-spec-$l", daemon = true)
-    newDefaultFixedThreadPool(8, tf)
-  }
-
-  implicit val TestPoolStrategy: Strategy =
-    Strategy.fromExecutor(TestPool)
-
-<<<<<<< HEAD
-  implicit val TestScheduler: Scheduler =
-    Scheduler.fromFixedDaemonPool(4)
-=======
-object Http4sSpec {
   val TestPool: ExecutorService =
     newDaemonPool("http4s-spec", timeout = true)
 
   val TestStrategy: Strategy =
-    Strategy.Executor(TestPool)
->>>>>>> c7987887
+    Strategy.fromExecutor(TestPool)
+
+  val TestScheduler: Scheduler =
+    Scheduler.fromFixedDaemonPool(4)
 }