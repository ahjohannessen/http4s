--- conflicted
+++ resolved
@@ -9,15 +9,9 @@
 
 ```sbt
 // Linux/Mac
-<<<<<<< HEAD
-$ sbt -sbt-version 0.13.15 new http4s/http4s.g8 -b 0.17
+$ sbt -sbt-version 1.0.2 new http4s/http4s.g8 -b 0.17
 // Windows
-$ sbt -sbt-version0.13.15 new http4s/http4s.g8 -b 0.17
-=======
-$ sbt -sbt-version 1.0.2 new http4s/http4s.g8 -b 0.16
-// Windows
-$ sbt -sbt-version1.0.2 new http4s/http4s.g8 -b 0.16
->>>>>>> 6ff1ca2f
+$ sbt -sbt-version1.0.2 new http4s/http4s.g8 -b 0.17
 ```
 
 Follow the prompts.  For every step along the way, a default value is
