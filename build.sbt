import Http4sBuild._
import Http4sKeys._
import Http4sDependencies._
import sbtunidoc.Plugin.UnidocKeys._

lazy val core = project

<<<<<<< HEAD
lazy val server = project.dependsOn(core % "compile; test->test")
=======
lazy val server = project.dependsOn(core % "compile;test->test")
>>>>>>> 69326b1a

lazy val client = project.dependsOn(core % "compile;test->test", server % "test->compile")

lazy val `blaze-core` = project.dependsOn(core)

lazy val `blaze-server` = project.dependsOn(`blaze-core` % "compile;test->test", server)

lazy val `blaze-client` = project.dependsOn(`blaze-core`, client % "compile;test->test")

lazy val servlet = project.dependsOn(server)

lazy val jetty = project.dependsOn(servlet)

lazy val tomcat = project.dependsOn(servlet)

lazy val dsl = project.dependsOn(core % "compile;test->test", server % "test->compile")

lazy val json4s = project.dependsOn(core)

lazy val `json4s-native` = project.dependsOn(json4s)

lazy val `json4s-jackson` = project.dependsOn(json4s)

lazy val argonaut = project.dependsOn(core % "compile;test->test")

lazy val examples = project.dependsOn(`blaze-server`, jetty, tomcat, dsl, `json4s-jackson`)

organization in ThisBuild := "org.http4s"

name := "http4s"

version in ThisBuild := "0.3.0-SNAPSHOT"

apiVersion in ThisBuild <<= version.map(extractApiVersion)

description := "A minimal, Scala-idiomatic library for HTTP"

homepage in ThisBuild := Some(url("https://github.com/http4s/http4s"))

startYear in ThisBuild := Some(2013)

licenses in ThisBuild := Seq(
  "Apache License, Version 2.0" -> url("http://www.apache.org/licenses/LICENSE-2.0.txt")
)

scmInfo in ThisBuild := {
  val base = "github.com/http4s/http4s"
  Some(ScmInfo(url(s"https://$base"), s"scm:git:https://$base", Some(s"scm:git:git@$base")))
}

pomExtra in ThisBuild := (
  <developers>
    <developer>
      <id>rossabaker</id>
      <name>Ross A. Baker</name>
      <email>ross@rossabaker.com</email>
    </developer>
    <developer>
      <id>casualjim</id>
      <name>Ivan Porto Carrero</name>
      <email>ivan@flanders.co.nz</email>
      <url>http://flanders.co.nz</url>
    </developer>
    <developer>
      <id>brycelane</id>
      <name>Bryce L. Anderson</name>
      <email>bryce.anderson22@gmail.com</email>
    </developer>
    <developer>
      <id>before</id>
      <name>André Rouél</name>
    </developer>
  </developers>
)

scalaVersion in ThisBuild := "2.10.4"

crossScalaVersions in ThisBuild := Seq(
  "2.10.4",
  "2.11.2"
)

val JvmTarget = "1.7"

scalacOptions in ThisBuild ++= Seq(
  "-deprecation",
  "-feature",
  "-language:implicitConversions",
  "-language:higherKinds",
  s"-target:jvm-${JvmTarget}",
  "-unchecked",
  "-Xlint"
)

javacOptions in ThisBuild ++= Seq(
  "-source", JvmTarget,
  "-target", JvmTarget,
  "-Xlint:deprecation",
  "-Xlint:unchecked"
)

resolvers in ThisBuild ++= Seq(
  Resolver.typesafeRepo("releases"),
  Resolver.sonatypeRepo("snapshots"),
  "Scalaz Bintray Repo" at "http://dl.bintray.com/scalaz/releases"
)

/* These test dependencies applied to all projects under the http4s umbrella */
libraryDependencies in ThisBuild ++= Seq(
  scalameter % "test",
  scalazScalacheckBinding % "test",
  scalazSpecs2 % "test"
)

logLevel := Level.Warn

ivyLoggingLevel in (ThisBuild, update) := UpdateLogging.DownloadOnly

publishMavenStyle in ThisBuild := true

publishTo in ThisBuild <<= version(v => Some(nexusRepoFor(v)))

publishArtifact in (ThisBuild, Test) := false

// Don't publish root pom.  It's not needed.
packagedArtifacts in file(".") := Map.empty

credentials ++= travisCredentials.toSeq

unidocSettings

unidocProjectFilter in (ScalaUnidoc, unidoc) := inAnyProject -- inProjects(examples)

// autoAPIMappings is not respected by Unidoc
apiMappings in ThisBuild += (scalaInstance.value.libraryJar -> url(s"http://www.scala-lang.org/api/${scalaVersion.value}/"))

Http4sSite.settings<|MERGE_RESOLUTION|>--- conflicted
+++ resolved
@@ -5,11 +5,7 @@
 
 lazy val core = project
 
-<<<<<<< HEAD
-lazy val server = project.dependsOn(core % "compile; test->test")
-=======
 lazy val server = project.dependsOn(core % "compile;test->test")
->>>>>>> 69326b1a
 
 lazy val client = project.dependsOn(core % "compile;test->test", server % "test->compile")
 
