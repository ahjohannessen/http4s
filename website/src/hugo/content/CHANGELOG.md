<<<<<<< HEAD
# v0.17.1 (2017-09-17)
* Fix bug where metrics were not captured in `Metrics` middleware.
* Pass `redactHeadersWhen` argument from `Logger` to `RequestLogger`
  and `ResponseLogger`.
=======
# v0.16.2 (2017-09-25)
* Dependency patch upgrades:
  * async-http-client-2.0.37
  * blaze-0.12.8: changes default number of selector threads to
    from `2 * cores + 1` to `max(4, cores + 1)`.
  * jetty-9.4.7.v20170914
  * tomcat-8.5.21
  * twirl-1.3.7
>>>>>>> 60872072

# v0.16.1 (2017-09-17)
* Publish our fork of parboiled2 as http4s-parboiled2 module.  It's
  the exact same internal code as was in http4s-core, with no external
  dependencies. By publishing an extra module, we enable a
  `publishLocal` workflow.
* Charset fixes: 
  * Deprecate `CharsetRange.isSatisfiedBy` in favor of
    and ```Accept-Charset`.isSatisfiedBy`` in favor of
    ```Accept-Charset`.satisfiedBy``.
  * Fix definition of `satisfiedBy` to respect priority of
    ```Charset`.*``.
  * Add `CharsetRange.matches`.
* ContentCoding fixes: 
  * Deprecate `ContentCoding.satisfiedBy` and
    `ContentCoding.satisfies` in favor of ```Accept-Encoding`.satisfiedBy``.
  * Deprecate ```Accept-Encoding`.preferred``, which has no reasonable
    interpretation in the presence of splats.
  * Add ```Accept-Language`.qValue``.
  * Fix definition of `satisfiedBy` to respect priority of
    `ContentCoding.*`.
  * Add `ContentCoding.matches` and `ContentCoding.registered`.
  * Add `Arbitrary[ContentCoding]` and ```Arbitrary[`Accept-Encoding`]`` 
    instances.
* LanguageTag fixes: 
  * Deprecate `LanguageTag.satisfiedBy` and
    `LanguageTag.satisfies` in favor of ```Accept-Language`.satisfiedBy``.
  * Fix definition of `satisfiedBy` to respect priority of
    `LanguageTag.*` and matches of a partial set of subtags.
  * Add `LanguageTag.matches`.
  * Deprecate `LanguageTag.withQuality` in favor of new
    `LanguageTag.withQValue`.
  * Deprecate ```Accept-Language`.preferred``, which has no reasonable
    interpretation in the presence of splats.
  * Add ```Accept-Language`.qValue``.
  * Add `Arbitrary[LanguageTag]` and ```Arbitrary[`Accept-Language`]``
    instances.

# v0.17.0 (2017-09-01)
* Honor `Retry-After` header in `Retry` middleware.  The response will
  not be retried until the maximum of the backoff strategy and any
  time specified by the `Retry-After` header of the response.
* The `RetryPolicy.defaultRetriable` only works for methods guaranteed
  to not have a body.  In fs2, we can't introspect the stream to
  guarantee that it can be rerun.  To retry requests for idempotent
  request methods, use `RetryPolicy.unsafeRetriable`.  To retry
  requests regardless of method, use
  `RetryPolicy.recklesslyRetriable`.
* Fix `Logger` middleware to render JSON bodies as text, not as a hex
  dump.
* `MultipartParser.parse` returns a stream of `ByteVector` instead of
  a stream of `Byte`. This perserves chunking when parsing into the
  high-level `EntityDecoder[Multipart]`, and substantially improves
  performance on large files.  The high-level API is not affected.

# v0.16.0 (2017-09-01)
* `Retry` middleware takes a `RetryPolicy` instead of a backoff
  strategy.  A `RetryPolicy` is a function of the request, the
  response, and the number of attempts.  Wrap the previous `backoff`
  in `RetryPolicy {}` for compatible behavior.
* Expose a `Part.fileData` constructor that accepts an `EntityBody`.

# v0.17.0-RC3 (2017-08-29)
* In blaze-server, when doing chunked transfer encoding, flush the
  header as soon as it is available.  It previously buffered until the
  first chunk was available.

# v0.16.0-RC3 (2017-08-29)
* Add a `responseHeaderTimeout` property to `BlazeClientConfig`.  This
  measures the time between the completion of writing the request body
  to the reception of a complete response header.
* Upgraded dependencies:
    * async-http-client-2.0.35

# v0.17.0-RC2 (2017-08-24)
* Remove `ServiceSyntax.orNotFound(a: A): Task[Response]` in favor of
  `ServiceSyntax.orNotFound: Service[Request, Response]`

# v0.16.0-RC2 (2017-08-24)
* Move http4s-blaze-core from `org.http4s.blaze` to
  `org.http4s.blazecore` to avoid a conflict with the non-http4s
  blaze-core module.
* Change `ServiceOps` to operate on a `Service[?, MaybeResponse]`.
  Give it an `orNotFound` that returns a `Service`.  The
  `orNotFound(a: A)` overload is left for compatibility with Scala
  2.10.
* Build with Lightbend compiler instead of Typelevel compiler so we
  don't expose `org.typelevel` dependencies that are incompatible with
  ntheir counterparts in `org.scala-lang`.
* Upgraded dependencies:
    * blaze-0.12.7 (fixes eviction notice in http4s-websocket)
    * twirl-1.3.4

# v0.17.0-RC1 (2017-08-16)
* Port `ChunkAggregator` to fs2
* Add logging middleware
* Standardize on `ExecutionContext` over `Strategy` and `ExecutorService`
* Implement `Age` header
* Fix `Client#toHttpService` to not dispose until the body is consumed
* Add a buffered implementation of `EntityDecoder[Multipart]`
* In async-http-client, don't use `ReactiveStreamsBodyGenerator` unless there is
  a body to transmit. This fixes an `IllegalStateException: unexpected message
  type`
* Add `HSTS` middleware
* Add option to serve pre-gzipped resources
* Add RequestLogging and ResponseLogging middlewares
* `StaticFile` options return `OptionT[Task, ?]`
* Set `Content-Length` or `Transfer-Encoding: chunked` header when serving
  from a URL
* Explicitly close `URLConnection``s if we are not reading the contents
* Upgrade to:
    * async-http-client-2.0.34
    * fs2-0.9.7
    * metrics-core-3.2.4
    * scodec-bits-1.1.5

# v0.16.0-RC1 (2017-08-16)
* Remove laziness from `ArbitraryInstances`
* Support an arbitrary predicate for CORS allowed origins
* Support `Access-Control-Expose-Headers` header for CORS
* Fix thread safety issue in `EntityDecoder[XML]`
* Support IPV6 headers in `X-Forwarded-For`
* Add `status` and `successful` methods to client
* Overload `client.fetchAs` and `client.streaming` to accept a `Task[Request]`
* Replace `Instant` with `HttpDate` to avoid silent truncation and constrain
  to dates that are legally renderable in HTTP.
* Fix bug in hash code of `CaseInsensitiveString`
* Update `request.pathInfo` when changing `request.withUri`. To keep these
  values in sync, `request.copy` has been deprecated, but copy constructors
  based on `with` have been added.
* Remove `name` from `AttributeKey`.
* Add `withFragment` and `withoutFragment` to `Uri`
* Construct `Content-Length` with `fromLong` to ensure validity, and
  `unsafeFromLong` when you can assert that it's positive.
* Add missing instances to `QueryParamDecoder` and `QueryParamEncoder`.
* Add `response.cookies` method to get a list of cookies from `Set-Cookie`
  header.  `Set-Cookie` is no longer a `Header.Extractable`, as it does
  not adhere to the HTTP spec of being concatenable by commas without
  changing semantics.
* Make servlet `HttpSession` available as a request attribute in servlet
  backends
* Fix `Part.name` to return the name from the `Content-Disposition` header
  instead of the name _of_ the `Content-Disposition` header. Accordingly, it is
  no longer a `CaseInsensitiveString`
* `Request.toString` and `Response.toString` now redact sensitive headers. A
  method to redact arbitrary headers is added to `Headers`.
* `Retry-After` is now modeled as a `Either[HttpDate, Long]` to reflect either
  an http-date or delta-seconds value.
* Look for index.html in `StaticFile` when rendering a directory instead of
  returning `401 Unauthorized`.
* Limit dates to a minimum of January 1, 1900, per RFC.
* Add `serviceErrorHandler` to `ServerBuilder` to allow pluggable error handlers
  when a server backend receives a failed task or a thrown Exception when
  invoking a service. The default calls `toHttpResponse` on `MessageFailure` and
  closes the connection with a `500 InternalServerError` on other non-fatal
  errors.  Fatal errors are left to the server.
* `FollowRedirect` does not propagate sensitive headers when redirecting to a
  different authority.
* Add Content-Length header to empty response generators
* Upgraded dependencies:
    * async-http-client-2.0.34
    * http4s-websocket-0.2.0
    * jetty-9.4.6.v20170531
    * json4s-3.5.3
    * log4s-1.3.6
    * metrics-core-3.2.3
    * scala-2.12.3-bin-typelevel-4
    * scalaz-7.2.15
    * tomcat-8.5.20

# v0.15.16 (2017-07-20)
* Backport rendering of details in `ParseFailure.getMessage`

# ~~v0.15.15 (2017-07-20)~~
* Oops. Same as v0.15.14.

# v0.15.14 (2017-07-10)
* Close parens in `Request.toString`
* Use "message" instead of "request" in message body failure messages
* Add `problem+json` media type
* Tolerate `[` and `]` in queries parsing URIs. These characters are parsed, but
  percent-encoded.

# v0.17.0-M3 (2017-05-27)
* Fix file corruption issue when serving static files from the classpath

# v0.16.0-M3 (2017-05-25)
* Fix `WebjarService` so it matches assets.
* `ServerApp` overrides `process` to leave a single abstract method
* Add gzip trailer in `GZip` middleware
* Upgraded dependencies:
    * circe-0.8.0
    * jetty-9.4.5.v20170502
    * scalaz-7.2.13
    * tomcat-8.5.15
* `ProcessApp` uses a `Process[Task, Nothing]` rather than a
  `Process[Task, Unit]`
* `Credentials` is split into `Credentials.AuthParams` for key-value pairs and
  `Credentials.Token` for legacy token-based schemes.  `OAuthBearerToken` is
  subsumed by `Credentials.Token`.  `BasicCredentials` no longer extends
  `Credentials`, but is extractable from one.  This model permits the
  definition of other arbitrary credential schemes.
* Add `fromSeq` constructor to `UrlForm`
* Allow `WebjarService` to pass on methods other than `GET`.  It previously
  threw a `MatchError`.

# v0.15.13 (2017-05-25)
* Patch-level upgrades to dependencies:
    * async-http-client-2.0.32
    * blaze-0.12.6 (fixes infinite loop in some SSL handshakes)
    * jetty-9.3.19.v20170502
    * json4s-3.5.2
    * tomcat-8.0.44

# v0.15.12 (2017-05-11)
* Fix GZip middleware to render a correct stream

# v0.17.0-M2 (2017-04-30)
* `Timeout` middleware takes an implicit `Scheduler` and
  `ExecutionContext`
* Bring back `http4s-async-client`, based on `fs2-reactive-stream`
* Restore support for WebSockets

# v0.16.0-M2 (2017-04-30)
* Upgraded dependencies:
    * argonaut-6.2
    * jetty-9.4.4.v20170414
    * tomcat-8.5.14
* Fix `ProcessApp` to terminate on process errors
* Set `secure` request attribute correctly in blaze server
* Exit with code `-1` when `ProcessApp` fails
* Make `ResourceService` respect `If-Modified-Since`
* Rename `ProcessApp.main` to `ProcessApp.process` to avoid overload confusio
* Avoid intermediate String allocation in Circe's `jsonEncoder`
* Adaptive EntityDecoder[Json] for circe: works directly from a ByteBuffer for
  small bodies, and incrementally through jawn for larger.
* Capture more context in detail message of parse errors

# v0.15.11 (2017-04-29)
* Upgrade to blaze-0.12.5 to pick up fix for `StackOverflowError` in
  SSL handshake

# v0.15.10 (2017-04-28)
* Patch-level upgrades to dependencies
* argonaut-6.2
* scalaz-7.2.12
* Allow preambles and epilogues in multipart bodies
* Limit multipart headers to 40 kilobytes to avoid unbounded buffering
  of long lines in a header
* Remove `' '` and `'?'` from alphabet for generated multipart
  boundaries, as these are not token characters and are known to cause
  trouble for some multipart implementations
* Fix multipart parsing for unlucky input chunk sizes

# v0.15.9 (2017-04-19)
* Terminate `ServerApp` even if the server fails to start
* Make `ResourceService` respect `If-Modified-Since`
* Patch-level upgrades to dependencies:
* async-http-client-2.0.31
* jetty-9.3.18.v20170406
* json4s-3.5.1
* log4s-1.3.4
* metrics-core-3.1.4
* scalacheck-1.13.5
* scalaz-7.1.13 or scalaz-7.2.11
* tomcat-8.0.43

# v0.17.0-M1 (2017-04-08)
* First release on cats and fs2
    * All scalaz types and typeclasses replaced by cats equivalengts
	* `scalaz.concurrent.Task` replaced by `fs2.Task`	
	* `scalaz.stream.Process` replaced by `fs2.Stream`
* Roughly at feature parity with v0.16.0-M1. Notable exceptions:
	* Multipart not yet supported
	* Web sockets not yet supported
	* Client retry middleware can't check idempotence of requests
	* Utilties in `org.http4s.util.io` not yet ported

# v0.16.0-M1 (2017-04-08)
* Fix type of `AuthedService.empty`
* Eliminate `Fallthrough` typeclass.  An `HttpService` now returns
  `MaybeResponse`, which can be a `Response` or `Pass`.  There is a
  `Semigroup[MaybeResponse]` instance that allows `HttpService`s to be
  chained as a semigroup.  `service orElse anotherService` is
  deprecated in favor of `service |+| anotherService`.
* Support configuring blaze and Jetty servers with a custom
  `SSLContext`.
* Upgraded dependencies for various modules:
    * async-http-client-2.0.31
    * circe-0.7.1
    * jetty-9.4.3.v20170317
    * json4s-3.5.1
    * logback-1.2.1
    * log4s-1.3.4
    * metrics-3.2.0
    * scalacheck-1.13.5
    * tomcat-8.0.43
* Deprecate `EntityEncoder[ByteBuffer]` and
  `EntityEncoder[CharBuffer]`.
* Add `EntityDecoder[Unit]`.
* Move `ResponseClass`es into `Status`.
* Use `SSLContext.getDefault` by default in blaze-client.  Use
  `BlazeServerConfig.insecure` to ignore certificate validity.  But
  please don't.
* Move `CaseInsensitiveString` syntax to `org.http4s.syntax`.
* Bundle an internal version of parboiled2.  This decouples core from
  shapeless, allowing applications to use their preferred version of
  shapeless.
* Rename `endpointAuthentication` to `checkEndpointAuthentication`.
* Add a `WebjarService` for serving files out of web jars.
* Implement `Retry-After` header.
* Stop building with `delambdafy` on Scala 2.11.
* Eliminate finalizer on `BlazeConnection`.
* Respond OK to CORS pre-flight requests even if the wrapped service
  does not return a successful response.  This is to allow `CORS`
  pre-flight checks of authenticated services.
* Deprecate `ServerApp` in favor of `org.http4s.util.ProcessApp`.  A
  `ProcessApp` is easier to compose all the resources a server needs via
  `Process.bracket`.
* Implement a `Referer` header.

# v0.15.8 (2017-04-06)
* Cache charset lookups to avoid synchronization.  Resolution of
  charsets is synchronized, with a cache size of two.  This avoids
  the synchronized call on the HTTP pool.
* Strip fragment from request target in blaze-client.  An HTTP request
  target should not include the fragment, and certain servers respond
  with a `400 Bad Request` in their presence.

# v0.15.7 (2017-03-09)
* Change default server and client executors to a minimum of four
  threads.
* Bring scofflaw async-http-client to justice for its brazen
  violations of Reactive Streams Rule 3.16, requesting of a null
  subscription.
* Destroy Tomcat instances after stopping, so they don't hold the port
* Deprecate `ArbitraryInstances.genCharsetRangeNoQuality`, which can
  cause deadlocks
* Patch-level upgrades to dependencies:
    * async-http-client-2.0.30
    * jetty-9.3.16.v20170120
    * logback-1.1.11
    * metrics-3.1.3
    * scala-xml-1.0.6
    * scalaz-7.2.9
    * tomcat-8.0.41
    * twirl-1.2.1

# v0.15.6 (2017-03-03)
* Log unhandled MessageFailures to `org.http4s.server.message-failures`

# v0.15.5 (2017-02-20)
* Allow services wrapped in CORS middleware to fall through
* Don't log message about invalid CORS headers when no `Origin` header present
* Soften log about invalid CORS headers from info to debug

# v0.15.4 (2017-02-12)
* Call `toHttpResponse` on tasks failed with `MessageFailure`s from
  `HttpService`, to get proper 4xx handling instead of an internal
  server error.

# v0.15.3 (2017-01-17)
* Dispose of redirect responses in `FollowRedirect`. Fixes client deadlock under heavy load
* Refrain from logging headers with potentially sensitive info in blaze-client
* Add `hashCode` and `equals` to `Headers`
* Make `challenge` in auth middlewares public to facilitate composing multiple auth mechanisms
* Fix blaze-client detection of stale connections

# v0.15.2 (2016-12-29)
* Add helpers to add cookies to requests

# v0.12.6 (2016-12-29)
* Backport rendering of details in `ParseFailure.getMessage`

# ~~v0.12.5 (2016-12-29)~~
* ~~Backport rendering of details in `ParseFailure.getMessage`~~ Oops.

# v0.15.1 (2016-12-20)
* Fix GZip middleware to fallthrough non-matching responses
* Fix UnsupportedOperationException in Arbitrary[Uri]
* Upgrade to Scala 2.12.1 and Scalaz 7.2.8

# v0.15.0 (2016-11-30)
* Add support for Scala 2.12
* Added `Client.fromHttpService` to assist with testing.
* Make all case classes final where possible, sealed where not.
* Codec for Server Sent Events (SSE)
* Added JSONP middleware
* Improve Expires header to more easily build the header and support parsing of the header
* Replce lazy `Raw.parsed` field with a simple null check
* Added support for Zipkin headers
* Eliminate response attribute for detecting fallthrough response.
  The fallthrough response must be `Response.fallthrough`.
* Encode URI path segments created with `/`
* Introduce `AuthedRequest` and `AuthedService` types.
* Replace `CharSequenceEncoder` with `CharBufferEncoder`, assuming
  that `CharBuffer` and `String` are the only `CharSequence`s one
  would want to encode.
* Remove `EnittyEncoder[Char]` and `EntityEncoder[Byte]`.  Send an
  array, buffer, or String if you want this.
* Add `DefaultHead` middleware for `HEAD` implementation.
* Decouple `http4s-server` from Dropwizard Metrics.  Metrics code is
  in the new `http4s-metrics` module.
* Allow custom scheduler for timeout middleware.
* Add parametric empty `EntityEncoder` and `EntityEncoder[Unit]`.
* Replace unlawful `Order[CharsetRange]` with `Equal[CharsetRange]`.
* Auth middlewares renamed `BasicAuth` and `DigestAuth`.
* `BasicAuth` passes client password to store instead of requesting
  password from store.
* Remove realm as an argument to the basic and digest auth stores.
* Basic and digest auth stores return a parameterized type instead of
  just a String username.
* Upgrade to argonaut-6.2-RC2, circe-0.6.1, json4s-3.5.0

# v0.14.11 (2016-10-25)
* Fix expansion of `uri` and `q` macros by qualifying with `_root_`

# v0.14.10 (2016-10-12)
* Include timeout type and duration in blaze client timeouts

# v0.14.9 (2016-10-09)
* Don't use `"null"` as query string in servlet backends for requests without a query string

# v0.14.8 (2016-10-04)
* Allow param names in UriTemplate to have encoded, reserved parameters
* Upgrade to blaze-0.12.1, to fix OutOfMemoryError with direct buffers
* Upgrade to Scalaz 7.1.10/7.2.6
* Upgrade to Jetty 9.3.12
* Upgrade to Tomcat 8.0.37

# v0.14.7 (2016-09-25)
* Retry middleware now only retries requests with idempotent methods
  and pure bodies and appropriate status codes
* Fix bug where redirects followed when an effectful chunk (i.e., `Await`) follows pure ones.
* Don't uppercase two hex digits after "%25" when percent encoding.
* Tolerate invalid percent-encodings when decoding.
* Omit scoverage dependencies from POM

# v0.14.6 (2016-09-11)
* Don't treat `Kill`ed responses (i.e., HEAD requests) as abnormal
  termination in metrics

# v0.14.5 (2016-09-02)
* Fix blaze-client handling of HEAD requests

# v0.14.4 (2016-08-29)
* Don't render trailing "/" for URIs with empty paths
* Avoid calling tail of empty list in `/:` extractor

# v0.14.3 (2016-08-24)
* Follow 301 and 302 responses to POST with a GET request.
* Follow all redirect responses to HEAD with a HEAD request.
* Fix bug where redirect response is disposed prematurely even if not followed.
* Fix bug where payload headers are sent from original request when
  following a redirect with a GET or HEAD.
* Return a failed task instead of throwing when a client callback
  throws an exception. Fixes a resource leak.
* Always render `Date` header in GMT.
* Fully support the three date formats specified by RFC 7231.
* Always specify peer information in blaze-client SSL engines
* Patch upgrades to latest async-http-client, jetty, scalaz, and scalaz-stream

# v0.14.2 (2016-08-10)
* Override `getMessage` in `UnexpectedStatus`

# v0.14.1 (2016-06-15)
* Added the possibility to specify custom responses to MessageFailures
* Address issue with Retry middleware leaking connections
* Fixed the status code for a semantically invalid request to `422 UnprocessableEntity`
* Rename `json` to `jsonDecoder` to reduce possibility of implicit shadowing
* Introduce the `ServerApp` trait
* Deprectate `onShutdown` and `awaitShutdown` in `Server`
* Support for multipart messages
* The Path extractor for Long now supports negative numbers
* Upgrade to scalaz-stream-0.8.2(a) for compatibility with scodec-bits-1.1
* Downgrade to argonaut-6.1 (latest stable release) now that it cross builds for scalaz-7.2
* Upgrade parboiled2 for compatibility with shapeless-2.3.x

# ~~v0.14.0 (2016-06-15)~~
* Recalled. Use v0.14.1 instead.

# v0.13.3 (2016-06-15)
* Address issue with Retry middleware leaking connections.
* Pass the reason string when setting the `Status` for a successful `ParseResult`.

# v0.13.2 (2016-04-13)
* Fixes the CanBuildFrom for RequestCookieJar to avoid duplicates.
* Update version of jawn-parser which contains a fix for Json decoding.

# v0.13.1 (2016-04-07)
* Remove implicit resolution of `DefaultExecutor` in blaze-client.

# v0.13.0 (2016-03-29)
* Add support for scalaz-7.2.x (use version 0.13.0a).
* Add a client backed based on async-http-client.
* Encode keys when rendering a query string.
* New entity decoder based on json4s' extract.
* Content-Length now accepts a Long.
* Upgrade to circe-0.3, json4s-3.3, and other patch releases.
* Fix deadlocks in blaze resulting from default executor on single-CPU machines.
* Refactor `DecodeFailure` into a new `RequestFailure` hierarchy.
* New methods for manipulating `UrlForm`.
* All parsed headers get a `parse` method to construct them from their value.
* Improve error message for unsupported media type decoding error.
* Introduce `BlazeClientConfig` class to simplify client construction.
* Unify client executor service semantics between blaze-client and async-http-client.
* Update default response message for UnsupportedMediaType failures.
* Add a `lenient` flag to blazee configuration to accept illegal characters in headers.
* Remove q-value from `MediaRange` and `MediaType`, replaced by `MediaRangeAndQValue`.
* Add `address` to `Server` trait.
* Lazily construct request body in Servlet NIO to support HTTP 100.
* Common operations pushed down to `MessageOps`.
* Fix loop in blaze-client when no connection can be established.
* Privatize most of the blaze internal types.
* Enable configuration of blaze server parser lengths.
* Add trailer support in blaze client.
* Provide an optional external executor to blaze clients.
* Fix Argonaut string interpolation

# v0.12.4 (2016-03-10)
* Fix bug on rejection of invalid URIs.
* Do not send `Transfer-Encoding` or `Content-Length` headers for 304 and others.
* Don't quote cookie values.

# v0.12.3 (2016-02-24)
* Upgrade to jawn-0.8.4 to fix decoding escaped characters in JSON.

# v0.12.2 (2016-02-22)
* ~~Upgrade to jawn-0.8.4 to fix decoding escaped characters in JSON.~~ Oops.

# v0.12.1 (2016-01-30)
* Encode keys as well as values when rendering a query.
* Don't encode '?' or '/' when encoding a query.

# v0.12.0 (2016-01-15)
* Refactor the client API for resource safety when not reading the entire body.
* Rewrite client connection pool to support maximum concurrent
  connections instead of maximum idle connections.
* Optimize body collection for better connection keep-alive rate.
* Move `Service` and `HttpService`, because a `Client` can be viewed as a `Service`.
* Remove custom `DateTime` in favor of `java.time.Instant`.
* Support status 451 Unavailable For Legal Reasons.
* Various blaze-client optimizations.
* Don't let Blaze `IdentityWriter` write more than Content-Length bytes.
* Remove `identity` `Transfer-Encoding`, which was removed in HTTP RFC errata.
* In blaze, `requireClose` is now the return value of `writeEnd`.
* Remove body from `Request.toString` and `Response.toString`.
* Move blaze parser into its own class.
* Trigger a disconnect if an ignored body is too long.
* Configurable thread factories for happier profiling.
* Fix possible deadlock in default client execution context.

# v0.11.3 (2015-12-28)
* Blaze upgrade to fix parsing HTTP responses without a reason phrase.
* Don't write more than Content-Length bytes in blaze.
* Fix infinite loop in non-blocking Servlet I/O.
* Never write a response body on HEAD requests to blaze.
* Add missing `'&'` between multivalued k/v pairs in `UrlFormCodec.encode`

# v0.11.2 (2015-12-04)
* Fix stack safety issue in async servlet I/O.
* Reduce noise from timeout exceptions in `ClientTimeoutStage`.
* Address file descriptor leaks in blaze-client.
* Fix `FollowRedirect` middleware for 303 responses.
* Support keep-alives for client requests with bodies.

# v0.11.1 (2015-11-29)
* Honor `connectorPoolSize` and `bufferSize` parameters in `BlazeBuilder`.
* Add convenient `ETag` header constructor.
* Wait for final chunk to be written before closing the async context in non-blocking servlet I/O.
* Upgrade to jawn-streamz-0.7.0 to use scalaz-stream-0.8 across the board.

# v0.11.0 (2015-11-20)
* Upgrade to scalaz-stream 0.8
* Add Circe JSON support module.
* Add ability to require content-type matching with EntityDecoders.
* Cleanup blaze-client internals.
* Handle empty static files.
* Add ability to disable endpoint authentication for the blaze client.
* Add charset encoding for Argonaut JSON EntityEncoder.

# v0.10.1 (2015-10-07)
* Processes render data in chunked encoding by default.
* Incorporate type name into error message of QueryParam.
* Comma separate Access-Control-Allow-Methods header values.
* Default FallThrough behavior inspects for the FallThrough.fallthroughKey.

# v0.10.0 (2015-09-03)
* Replace `PartialService` with the `Fallthrough` typeclass and `orElse` syntax.
* Rename `withHeaders` to `replaceAllHeaders`
* Set https endpoint identification algorithm when possible.
* Stack-safe `ProcessWriter` in blaze.
* Configureable number of connector threads and buffer size in blaze-server.

# v0.9.3 (2015-08-27)
* Trampoline recursive calls in blaze ProcessWriter.
* Handle server hangup and body termination correctly in blaze client.

# v0.9.2 (2015-08-26)
* Bump http4s-websockets to 1.0.3 to properly decode continuation opcode.
* Fix metrics incompatibility when using Jetty 9.3 backend.
* Preserve original headers when appending as opposed to quoting.

# v0.8.5 (2015-08-26)
* Preserve original headers when appending as opposed to quoting.
* Upgrade to jawn-0.8.3 to avoid transitive dependency on GPL2 jmh

# v0.9.1 (2015-08-19)
* Fix bug in servlet nio handler.

# v0.9.0 (2015-08-15)
* Require Java8.
* `StaticFile` uses the filename extension exclusively to determine media-type.
* Add `/` method to `Uri`.
* Add `UrlFormLifter` middleware to aggregate url-form parameters with the query parameters.
* Add local address information to the `Request` type.
* Add a Http method 'or' (`|`) extractor.
* Add `VirtualHost` middleware for serving multiple sites from one server.
* Add websocket configuration to the blaze server builder.
* Redefine default timeout status code to 500.
* Redefine the `Service` arrow result from `Task[Option[_]]` to `Task[_]`.
* Don't extend `AllInstances` with `Http4s` omnibus import object.
* Use UTF-8 as the default encoding for text bodies.
* Numerous bug fixes by numerous contributors!

# v0.8.4 (2015-07-13)
* Honor the buffer size parameter in gzip middleware.
* Handle service exceptions in servlet backends.
* Respect asyncTimeout in servlet backends.
* Fix prefix mounting bug in blaze-server.
* Do not apply CORS headers to unsuccessful OPTIONS requests.

# v0.8.3 (2015-07-02)
* Fix bug parsing IPv4 addresses found in URI construction.

# v0.8.2 (2015-06-22)
* Patch instrumented handler for Jetty to time async contexts correctly.
* Fix race condition with timeout registration and route execution in blaze client
* Replace `ConcurrentHashMap` with synchronized `HashMap` in `staticcontent` package.
* Fix static content from jars by avoiding `"//"` in path uris when serving static content.
* Quote MediaRange extensions.
* Upgrade to jawn-streamz-0.5.0 and blaze-0.8.2.
* Improve error handling in blaze-client.
* Respect the explicit default encoding passed to `decodeString`.

# v0.8.1 (2015-06-16)
* Authentication middleware integrated into the server package.
* Static content tools integrated into the server package.
* Rename HttpParser to HttpHeaderParser and allow registration and removal of header parsers.
* Make UrlForm EntityDecoder implicitly resolvable.
* Relax UrlForm parser strictness.
* Add 'follow redirect' support as a client middleware.
* Add server middleware for auto retrying uris of form '/foo/' as '/foo'.
* Numerous bug fixes.
* Numerous version bumps.

# ~~v0.8.0 (2015-06-16)~~
* Mistake.  Go straight to v0.8.1.

# v0.7.0 (2015-05-05)
* Add QueryParamMatcher to the dsl which returns a ValidationNel.
* Dsl can differentiate between '/foo/' and '/foo'.
* Added http2 support for blaze backend.
* Added a metrics middleware usable on all server backends.
* Websockets are now modeled by an scalaz.stream.Exchange.
* Add `User-Agent` and `Allow` header types and parsers.
* Allow providing a Host header to the blaze client.
* Upgrade to scalaz-stream-7.0a.
* Added a CORS middleware.
* Numerous bug fixes.
* Numerous version bumps.

# v0.6.5 (2015-03-29)
* Fix bug in Request URI on servlet backend with non-empty context or servlet paths.
* Allow provided Host header for Blaze requests.

# v0.6.4 (2015-03-15)
* Avoid loading javax.servlet.WriteListener when deploying to a servlet 3.0 container.

# ~~v0.6.3 (2015-03-15)~~
* Forgot to pull origin before releasing.  Use v0.6.4 instead.

# v0.6.2 (2015-02-27)
* Use the thread pool provided to the Jetty servlet builder.
* Avoid throwing exceptions when parsing headers.
* Make trailing slash insignificant in service prefixes on servlet containers.
* Fix mapping of servlet query and mount prefix.

# v0.6.1 (2015-02-04)
* Update to blaze-0.5.1
* Remove unneeded error message (90b2f76097215)
* GZip middleware will not throw an exception if the AcceptEncoding header is not gzip (ed1b2a0d68a8)

# v0.6.0 (2015-01-27)

## http4s-core
* Remove ResponseBuilder in favor of Response companion.
* Allow '';'' separators for query pairs.
* Make charset on Message an Option.
* Add a `flatMapR` method to EntityDecoder.
* Various enhancements to QueryParamEncoder and QueryParamDecoder.
* Make Query an IndexedSeq.
* Add parsers for Location and Proxy-Authenticate headers.
* Move EntityDecoder.apply to `Request.decode` and `Request.decodeWith`
* Move headers into `org.http4s.headers` package.
* Make UriTranslation respect scriptName/pathInfo split.
* New method to resolve relative Uris.
* Encode query and fragment of Uri.
* Codec and wrapper type for URL-form-encoded bodies.

## http4s-server
* Add SSL support to all server builders.

## http4s-blaze-server
* Add Date header to blaze-server responses.
* Close connection when error happens during body write in blaze-server.

## http4s-servlet
* Use asynchronous servlet I/O on Servlet 3.1 containers.
* ServletContext syntax for easy mounting in a WAR deployment.
* Support Dropwizard Metrics collection for servlet containers.

## http4s-jawn
* Empty strings are a JSON decoding error.

## http4s-argonaut
* Add codec instances for Argonaut's CodecJson.

## http4s-json4s
* Add codec instances for Json4s' Reader/Writer.

## http4s-twirl
* New module to support Twirl templates

## http4s-scala-xml
* Split scala-xml support into http4s-scala-xml module.
* Change inferred type of `scala.xml.Elem` to `application/xml`.

## http4s-client
* Support for signing oauth-1 requests in client.

## http4s-blaze-client
* Fix blaze-client when receiving HTTP1 response without Content-Length header.
* Change default blaze-client executor to variable size.
* Fix problem with blaze-client timeouts.

# v0.5.4 (2015-01-08)
* Upgrade to blaze 0.4.1 to fix header parsing issue in blaze http/1.x client and server.

# v0.5.3 (2015-01-05)
* Upgrade to argonaut-6.1-M5 to match jawn. [#157](https://github.com/http4s/http4s/issues/157)

# v0.5.2 (2015-01-02)
* Upgrade to jawn-0.7.2.  Old version of jawn was incompatible with argonaut. [#157]](https://github.com/http4s/http4s/issues/157)

# v0.5.1 (2014-12-23)
* Include context path in calculation of scriptName/pathInfo. [#140](https://github.com/http4s/http4s/issues/140)
* Fix bug in UriTemplate for query params with multiple keys.
* Fix StackOverflowError in query parser. [#147](https://github.com/http4s/http4s/issues/147)
* Allow ';' separators for query pairs.

# v0.5.0 (2014-12-11)
* Client syntax has evloved and now will include Accept headers when used with EntityDecoder
* Parse JSON with jawn-streamz.
* EntityDecoder now returns an EitherT to make decoding failure explicit.
* Renamed Writable to EntityEncoder
* New query param typeclasses for encoding and decoding query strings.
* Status equality now discards the reason phrase.
* Match AttributeKeys as singletons.
* Added async timeout listener to servlet backends.
* Start blaze server asynchronously.
* Support specifying timeout and executor in blaze-client.
* Use NIO for encoding files.

# v0.4.2 (2014-12-01)
* Fix whitespace parsing in Authorization header [#87](https://github.com/http4s/http4s/issues/87)

# v0.4.1 (2014-11-20)
* `Uri.query` and `Uri.fragment` are no longer decoded. [#75](https://github.com/http4s/http4s/issues/75)

# v0.4.0 (2014-11-18)

* Change HttpService form a `PartialFunction[Request,Task[Response]]`
  to `Service[Request, Response]`, a type that encapsulates a `Request => Task[Option[Response]]`
* Upgrade to scalaz-stream-0.6a
* Upgrade to blaze-0.3.0
* Drop scala-logging for log4s
* Refactor ServerBuilders into an immutable builder pattern.
* Add a way to control the thread pool used for execution of a Service
* Modernize the Renderable/Renderer framework
* Change Renderable append operator from ~ to <<
* Split out the websocket codec and types into a seperate package
* Added ReplyException, an experimental way to allow an Exception to encode
  a default Response on for EntityDecoder etc.
* Many bug fixes and slight enhancements

# v0.3.0 (2014-08-29)

* New client API with Blaze implementation
* Upgrade to scalaz-7.1.0 and scalaz-stream-0.5a
* JSON Writable support through Argonaut and json4s.
* Add EntityDecoders for parsing bodies.
* Moved request and response generators to http4s-dsl to be more flexible to
  other frameworks'' syntax needs.
* Phased out exception-throwing methods for the construction of various
  model objects in favor of disjunctions and macro-enforced literals.
* Refactored imports to match the structure followed by [scalaz](https://github.com/scalaz/scalaz).

# v0.2.0 (2014-07-15)

* Scala 2.11 support
* Spun off http4s-server module. http4s-core is neutral between server and
the future client.
* New builder for running Blaze, Jetty, and Tomcat servers.
* Configurable timeouts in each server backend.
* Replace Chunk with scodec.bits.ByteVector.
* Many enhancements and bugfixes to URI type.
* Drop joda-time dependency for slimmer date-time class.
* Capitalized method names in http4s-dsl.

# v0.1.0 (2014-04-15)

* Initial public release.<|MERGE_RESOLUTION|>--- conflicted
+++ resolved
@@ -1,9 +1,3 @@
-<<<<<<< HEAD
-# v0.17.1 (2017-09-17)
-* Fix bug where metrics were not captured in `Metrics` middleware.
-* Pass `redactHeadersWhen` argument from `Logger` to `RequestLogger`
-  and `ResponseLogger`.
-=======
 # v0.16.2 (2017-09-25)
 * Dependency patch upgrades:
   * async-http-client-2.0.37
@@ -12,7 +6,11 @@
   * jetty-9.4.7.v20170914
   * tomcat-8.5.21
   * twirl-1.3.7
->>>>>>> 60872072
+
+# v0.17.1 (2017-09-17)
+* Fix bug where metrics were not captured in `Metrics` middleware.
+* Pass `redactHeadersWhen` argument from `Logger` to `RequestLogger`
+  and `ResponseLogger`.
 
 # v0.16.1 (2017-09-17)
 * Publish our fork of parboiled2 as http4s-parboiled2 module.  It's
