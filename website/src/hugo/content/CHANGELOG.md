<<<<<<< HEAD
# v0.17.4 (2017-10-04)
* Fix reading of request body in non-blocking servlet backend. It was previously
  only reading the first byte of each chunk.
* Dependency upgrades:
  * fs2-reactive-streams-0.1.1
=======
# v0.16.5 (2017-10-11)
* Correctly implement sanitization of dot segments in static file paths
  according to RFC 3986 5.2.4. Most importantly, this fixes an issue where `...`
  is reinterpreted as `..` and can escape the root of the static file service.
>>>>>>> e7043e9f

# v0.16.4 (2017-10-04)
* Backport removal `java.xml.bind` dependency from `GZip` middleware,
  to play more nicely with Java 9.
* Dependency upgrades:
  * metrics-core-3.2.5
  * tomcat-8.0.23
  * twirl-1.3.12

# v0.17.3 (2017-10-02)
* Shift execution of HttpService to the `ExecutionContext` provided by the
  `BlazeBuilder` when using HTTP/2. Previously, it only shifted the response
  task and body stream.

# v0.16.3 (2017-09-29)
* Fix `java.io.IOException: An invalid argument was supplied` on blaze-client
  for Windows when writing an empty sequence of `ByteBuffer`s.
* Set encoding of `captureWriter` to UTF-8 instead of the platform default.
* Dependency upgrades:
  * blaze-0.12.9

# v0.17.2 (2017-09-25)
* Remove private implicit strategy from `StreamApp`. This had been known to
  cause diverging implicit resolution that was hard to debug.
* Shift execution of HttpService to the `ExecutionContext` provided by the
  `BlazeBuilder` as advertised. Previously, it only shifted the response stream.
* Split off http4s-parboiled2 module as `"org.http4s" %% "parboiled"`. There are
  no externally visible changes, but this simplifies and speeds the http4s
  build.

# v0.16.2 (2017-09-25)
* Dependency patch upgrades:
  * async-http-client-2.0.37
  * blaze-0.12.8: changes default number of selector threads to
    from `2 * cores + 1` to `max(4, cores + 1)`.
  * jetty-9.4.7.v20170914
  * tomcat-8.5.21
  * twirl-1.3.7

# v0.17.1 (2017-09-17)
* Fix bug where metrics were not captured in `Metrics` middleware.
* Pass `redactHeadersWhen` argument from `Logger` to `RequestLogger`
  and `ResponseLogger`.

# v0.16.1 (2017-09-17)
* Publish our fork of parboiled2 as http4s-parboiled2 module.  It's
  the exact same internal code as was in http4s-core, with no external
  dependencies. By publishing an extra module, we enable a
  `publishLocal` workflow.
* Charset fixes: 
  * Deprecate `CharsetRange.isSatisfiedBy` in favor of
    and ```Accept-Charset`.isSatisfiedBy`` in favor of
    ```Accept-Charset`.satisfiedBy``.
  * Fix definition of `satisfiedBy` to respect priority of
    ```Charset`.*``.
  * Add `CharsetRange.matches`.
* ContentCoding fixes: 
  * Deprecate `ContentCoding.satisfiedBy` and
    `ContentCoding.satisfies` in favor of ```Accept-Encoding`.satisfiedBy``.
  * Deprecate ```Accept-Encoding`.preferred``, which has no reasonable
    interpretation in the presence of splats.
  * Add ```Accept-Language`.qValue``.
  * Fix definition of `satisfiedBy` to respect priority of
    `ContentCoding.*`.
  * Add `ContentCoding.matches` and `ContentCoding.registered`.
  * Add `Arbitrary[ContentCoding]` and ```Arbitrary[`Accept-Encoding`]`` 
    instances.
* LanguageTag fixes: 
  * Deprecate `LanguageTag.satisfiedBy` and
    `LanguageTag.satisfies` in favor of ```Accept-Language`.satisfiedBy``.
  * Fix definition of `satisfiedBy` to respect priority of
    `LanguageTag.*` and matches of a partial set of subtags.
  * Add `LanguageTag.matches`.
  * Deprecate `LanguageTag.withQuality` in favor of new
    `LanguageTag.withQValue`.
  * Deprecate ```Accept-Language`.preferred``, which has no reasonable
    interpretation in the presence of splats.
  * Add ```Accept-Language`.qValue``.
  * Add `Arbitrary[LanguageTag]` and ```Arbitrary[`Accept-Language`]``
    instances.

# v0.17.0 (2017-09-01)
* Honor `Retry-After` header in `Retry` middleware.  The response will
  not be retried until the maximum of the backoff strategy and any
  time specified by the `Retry-After` header of the response.
* The `RetryPolicy.defaultRetriable` only works for methods guaranteed
  to not have a body.  In fs2, we can't introspect the stream to
  guarantee that it can be rerun.  To retry requests for idempotent
  request methods, use `RetryPolicy.unsafeRetriable`.  To retry
  requests regardless of method, use
  `RetryPolicy.recklesslyRetriable`.
* Fix `Logger` middleware to render JSON bodies as text, not as a hex
  dump.
* `MultipartParser.parse` returns a stream of `ByteVector` instead of
  a stream of `Byte`. This perserves chunking when parsing into the
  high-level `EntityDecoder[Multipart]`, and substantially improves
  performance on large files.  The high-level API is not affected.

# v0.16.0 (2017-09-01)
* `Retry` middleware takes a `RetryPolicy` instead of a backoff
  strategy.  A `RetryPolicy` is a function of the request, the
  response, and the number of attempts.  Wrap the previous `backoff`
  in `RetryPolicy {}` for compatible behavior.
* Expose a `Part.fileData` constructor that accepts an `EntityBody`.

# v0.17.0-RC3 (2017-08-29)
* In blaze-server, when doing chunked transfer encoding, flush the
  header as soon as it is available.  It previously buffered until the
  first chunk was available.

# v0.16.0-RC3 (2017-08-29)
* Add a `responseHeaderTimeout` property to `BlazeClientConfig`.  This
  measures the time between the completion of writing the request body
  to the reception of a complete response header.
* Upgraded dependencies:
    * async-http-client-2.0.35

# v0.17.0-RC2 (2017-08-24)
* Remove `ServiceSyntax.orNotFound(a: A): Task[Response]` in favor of
  `ServiceSyntax.orNotFound: Service[Request, Response]`

# v0.16.0-RC2 (2017-08-24)
* Move http4s-blaze-core from `org.http4s.blaze` to
  `org.http4s.blazecore` to avoid a conflict with the non-http4s
  blaze-core module.
* Change `ServiceOps` to operate on a `Service[?, MaybeResponse]`.
  Give it an `orNotFound` that returns a `Service`.  The
  `orNotFound(a: A)` overload is left for compatibility with Scala
  2.10.
* Build with Lightbend compiler instead of Typelevel compiler so we
  don't expose `org.typelevel` dependencies that are incompatible with
  ntheir counterparts in `org.scala-lang`.
* Upgraded dependencies:
    * blaze-0.12.7 (fixes eviction notice in http4s-websocket)
    * twirl-1.3.4

# v0.17.0-RC1 (2017-08-16)
* Port `ChunkAggregator` to fs2
* Add logging middleware
* Standardize on `ExecutionContext` over `Strategy` and `ExecutorService`
* Implement `Age` header
* Fix `Client#toHttpService` to not dispose until the body is consumed
* Add a buffered implementation of `EntityDecoder[Multipart]`
* In async-http-client, don't use `ReactiveStreamsBodyGenerator` unless there is
  a body to transmit. This fixes an `IllegalStateException: unexpected message
  type`
* Add `HSTS` middleware
* Add option to serve pre-gzipped resources
* Add RequestLogging and ResponseLogging middlewares
* `StaticFile` options return `OptionT[Task, ?]`
* Set `Content-Length` or `Transfer-Encoding: chunked` header when serving
  from a URL
* Explicitly close `URLConnection``s if we are not reading the contents
* Upgrade to:
    * async-http-client-2.0.34
    * fs2-0.9.7
    * metrics-core-3.2.4
    * scodec-bits-1.1.5

# v0.16.0-RC1 (2017-08-16)
* Remove laziness from `ArbitraryInstances`
* Support an arbitrary predicate for CORS allowed origins
* Support `Access-Control-Expose-Headers` header for CORS
* Fix thread safety issue in `EntityDecoder[XML]`
* Support IPV6 headers in `X-Forwarded-For`
* Add `status` and `successful` methods to client
* Overload `client.fetchAs` and `client.streaming` to accept a `Task[Request]`
* Replace `Instant` with `HttpDate` to avoid silent truncation and constrain
  to dates that are legally renderable in HTTP.
* Fix bug in hash code of `CaseInsensitiveString`
* Update `request.pathInfo` when changing `request.withUri`. To keep these
  values in sync, `request.copy` has been deprecated, but copy constructors
  based on `with` have been added.
* Remove `name` from `AttributeKey`.
* Add `withFragment` and `withoutFragment` to `Uri`
* Construct `Content-Length` with `fromLong` to ensure validity, and
  `unsafeFromLong` when you can assert that it's positive.
* Add missing instances to `QueryParamDecoder` and `QueryParamEncoder`.
* Add `response.cookies` method to get a list of cookies from `Set-Cookie`
  header.  `Set-Cookie` is no longer a `Header.Extractable`, as it does
  not adhere to the HTTP spec of being concatenable by commas without
  changing semantics.
* Make servlet `HttpSession` available as a request attribute in servlet
  backends
* Fix `Part.name` to return the name from the `Content-Disposition` header
  instead of the name _of_ the `Content-Disposition` header. Accordingly, it is
  no longer a `CaseInsensitiveString`
* `Request.toString` and `Response.toString` now redact sensitive headers. A
  method to redact arbitrary headers is added to `Headers`.
* `Retry-After` is now modeled as a `Either[HttpDate, Long]` to reflect either
  an http-date or delta-seconds value.
* Look for index.html in `StaticFile` when rendering a directory instead of
  returning `401 Unauthorized`.
* Limit dates to a minimum of January 1, 1900, per RFC.
* Add `serviceErrorHandler` to `ServerBuilder` to allow pluggable error handlers
  when a server backend receives a failed task or a thrown Exception when
  invoking a service. The default calls `toHttpResponse` on `MessageFailure` and
  closes the connection with a `500 InternalServerError` on other non-fatal
  errors.  Fatal errors are left to the server.
* `FollowRedirect` does not propagate sensitive headers when redirecting to a
  different authority.
* Add Content-Length header to empty response generators
* Upgraded dependencies:
    * async-http-client-2.0.34
    * http4s-websocket-0.2.0
    * jetty-9.4.6.v20170531
    * json4s-3.5.3
    * log4s-1.3.6
    * metrics-core-3.2.3
    * scala-2.12.3-bin-typelevel-4
    * scalaz-7.2.15
    * tomcat-8.5.20

# v0.15.16 (2017-07-20)
* Backport rendering of details in `ParseFailure.getMessage`

# ~~v0.15.15 (2017-07-20)~~
* Oops. Same as v0.15.14.

# v0.15.14 (2017-07-10)
* Close parens in `Request.toString`
* Use "message" instead of "request" in message body failure messages
* Add `problem+json` media type
* Tolerate `[` and `]` in queries parsing URIs. These characters are parsed, but
  percent-encoded.

# v0.17.0-M3 (2017-05-27)
* Fix file corruption issue when serving static files from the classpath

# v0.16.0-M3 (2017-05-25)
* Fix `WebjarService` so it matches assets.
* `ServerApp` overrides `process` to leave a single abstract method
* Add gzip trailer in `GZip` middleware
* Upgraded dependencies:
    * circe-0.8.0
    * jetty-9.4.5.v20170502
    * scalaz-7.2.13
    * tomcat-8.5.15
* `ProcessApp` uses a `Process[Task, Nothing]` rather than a
  `Process[Task, Unit]`
* `Credentials` is split into `Credentials.AuthParams` for key-value pairs and
  `Credentials.Token` for legacy token-based schemes.  `OAuthBearerToken` is
  subsumed by `Credentials.Token`.  `BasicCredentials` no longer extends
  `Credentials`, but is extractable from one.  This model permits the
  definition of other arbitrary credential schemes.
* Add `fromSeq` constructor to `UrlForm`
* Allow `WebjarService` to pass on methods other than `GET`.  It previously
  threw a `MatchError`.

# v0.15.13 (2017-05-25)
* Patch-level upgrades to dependencies:
    * async-http-client-2.0.32
    * blaze-0.12.6 (fixes infinite loop in some SSL handshakes)
    * jetty-9.3.19.v20170502
    * json4s-3.5.2
    * tomcat-8.0.44

# v0.15.12 (2017-05-11)
* Fix GZip middleware to render a correct stream

# v0.17.0-M2 (2017-04-30)
* `Timeout` middleware takes an implicit `Scheduler` and
  `ExecutionContext`
* Bring back `http4s-async-client`, based on `fs2-reactive-stream`
* Restore support for WebSockets

# v0.16.0-M2 (2017-04-30)
* Upgraded dependencies:
    * argonaut-6.2
    * jetty-9.4.4.v20170414
    * tomcat-8.5.14
* Fix `ProcessApp` to terminate on process errors
* Set `secure` request attribute correctly in blaze server
* Exit with code `-1` when `ProcessApp` fails
* Make `ResourceService` respect `If-Modified-Since`
* Rename `ProcessApp.main` to `ProcessApp.process` to avoid overload confusio
* Avoid intermediate String allocation in Circe's `jsonEncoder`
* Adaptive EntityDecoder[Json] for circe: works directly from a ByteBuffer for
  small bodies, and incrementally through jawn for larger.
* Capture more context in detail message of parse errors

# v0.15.11 (2017-04-29)
* Upgrade to blaze-0.12.5 to pick up fix for `StackOverflowError` in
  SSL handshake

# v0.15.10 (2017-04-28)
* Patch-level upgrades to dependencies
* argonaut-6.2
* scalaz-7.2.12
* Allow preambles and epilogues in multipart bodies
* Limit multipart headers to 40 kilobytes to avoid unbounded buffering
  of long lines in a header
* Remove `' '` and `'?'` from alphabet for generated multipart
  boundaries, as these are not token characters and are known to cause
  trouble for some multipart implementations
* Fix multipart parsing for unlucky input chunk sizes

# v0.15.9 (2017-04-19)
* Terminate `ServerApp` even if the server fails to start
* Make `ResourceService` respect `If-Modified-Since`
* Patch-level upgrades to dependencies:
* async-http-client-2.0.31
* jetty-9.3.18.v20170406
* json4s-3.5.1
* log4s-1.3.4
* metrics-core-3.1.4
* scalacheck-1.13.5
* scalaz-7.1.13 or scalaz-7.2.11
* tomcat-8.0.43

# v0.17.0-M1 (2017-04-08)
* First release on cats and fs2
    * All scalaz types and typeclasses replaced by cats equivalengts
	* `scalaz.concurrent.Task` replaced by `fs2.Task`	
	* `scalaz.stream.Process` replaced by `fs2.Stream`
* Roughly at feature parity with v0.16.0-M1. Notable exceptions:
	* Multipart not yet supported
	* Web sockets not yet supported
	* Client retry middleware can't check idempotence of requests
	* Utilties in `org.http4s.util.io` not yet ported

# v0.16.0-M1 (2017-04-08)
* Fix type of `AuthedService.empty`
* Eliminate `Fallthrough` typeclass.  An `HttpService` now returns
  `MaybeResponse`, which can be a `Response` or `Pass`.  There is a
  `Semigroup[MaybeResponse]` instance that allows `HttpService`s to be
  chained as a semigroup.  `service orElse anotherService` is
  deprecated in favor of `service |+| anotherService`.
* Support configuring blaze and Jetty servers with a custom
  `SSLContext`.
* Upgraded dependencies for various modules:
    * async-http-client-2.0.31
    * circe-0.7.1
    * jetty-9.4.3.v20170317
    * json4s-3.5.1
    * logback-1.2.1
    * log4s-1.3.4
    * metrics-3.2.0
    * scalacheck-1.13.5
    * tomcat-8.0.43
* Deprecate `EntityEncoder[ByteBuffer]` and
  `EntityEncoder[CharBuffer]`.
* Add `EntityDecoder[Unit]`.
* Move `ResponseClass`es into `Status`.
* Use `SSLContext.getDefault` by default in blaze-client.  Use
  `BlazeServerConfig.insecure` to ignore certificate validity.  But
  please don't.
* Move `CaseInsensitiveString` syntax to `org.http4s.syntax`.
* Bundle an internal version of parboiled2.  This decouples core from
  shapeless, allowing applications to use their preferred version of
  shapeless.
* Rename `endpointAuthentication` to `checkEndpointAuthentication`.
* Add a `WebjarService` for serving files out of web jars.
* Implement `Retry-After` header.
* Stop building with `delambdafy` on Scala 2.11.
* Eliminate finalizer on `BlazeConnection`.
* Respond OK to CORS pre-flight requests even if the wrapped service
  does not return a successful response.  This is to allow `CORS`
  pre-flight checks of authenticated services.
* Deprecate `ServerApp` in favor of `org.http4s.util.ProcessApp`.  A
  `ProcessApp` is easier to compose all the resources a server needs via
  `Process.bracket`.
* Implement a `Referer` header.

# v0.15.8 (2017-04-06)
* Cache charset lookups to avoid synchronization.  Resolution of
  charsets is synchronized, with a cache size of two.  This avoids
  the synchronized call on the HTTP pool.
* Strip fragment from request target in blaze-client.  An HTTP request
  target should not include the fragment, and certain servers respond
  with a `400 Bad Request` in their presence.

# v0.15.7 (2017-03-09)
* Change default server and client executors to a minimum of four
  threads.
* Bring scofflaw async-http-client to justice for its brazen
  violations of Reactive Streams Rule 3.16, requesting of a null
  subscription.
* Destroy Tomcat instances after stopping, so they don't hold the port
* Deprecate `ArbitraryInstances.genCharsetRangeNoQuality`, which can
  cause deadlocks
* Patch-level upgrades to dependencies:
    * async-http-client-2.0.30
    * jetty-9.3.16.v20170120
    * logback-1.1.11
    * metrics-3.1.3
    * scala-xml-1.0.6
    * scalaz-7.2.9
    * tomcat-8.0.41
    * twirl-1.2.1

# v0.15.6 (2017-03-03)
* Log unhandled MessageFailures to `org.http4s.server.message-failures`

# v0.15.5 (2017-02-20)
* Allow services wrapped in CORS middleware to fall through
* Don't log message about invalid CORS headers when no `Origin` header present
* Soften log about invalid CORS headers from info to debug

# v0.15.4 (2017-02-12)
* Call `toHttpResponse` on tasks failed with `MessageFailure`s from
  `HttpService`, to get proper 4xx handling instead of an internal
  server error.

# v0.15.3 (2017-01-17)
* Dispose of redirect responses in `FollowRedirect`. Fixes client deadlock under heavy load
* Refrain from logging headers with potentially sensitive info in blaze-client
* Add `hashCode` and `equals` to `Headers`
* Make `challenge` in auth middlewares public to facilitate composing multiple auth mechanisms
* Fix blaze-client detection of stale connections

# v0.15.2 (2016-12-29)
* Add helpers to add cookies to requests

# v0.12.6 (2016-12-29)
* Backport rendering of details in `ParseFailure.getMessage`

# ~~v0.12.5 (2016-12-29)~~
* ~~Backport rendering of details in `ParseFailure.getMessage`~~ Oops.

# v0.15.1 (2016-12-20)
* Fix GZip middleware to fallthrough non-matching responses
* Fix UnsupportedOperationException in Arbitrary[Uri]
* Upgrade to Scala 2.12.1 and Scalaz 7.2.8

# v0.15.0 (2016-11-30)
* Add support for Scala 2.12
* Added `Client.fromHttpService` to assist with testing.
* Make all case classes final where possible, sealed where not.
* Codec for Server Sent Events (SSE)
* Added JSONP middleware
* Improve Expires header to more easily build the header and support parsing of the header
* Replce lazy `Raw.parsed` field with a simple null check
* Added support for Zipkin headers
* Eliminate response attribute for detecting fallthrough response.
  The fallthrough response must be `Response.fallthrough`.
* Encode URI path segments created with `/`
* Introduce `AuthedRequest` and `AuthedService` types.
* Replace `CharSequenceEncoder` with `CharBufferEncoder`, assuming
  that `CharBuffer` and `String` are the only `CharSequence`s one
  would want to encode.
* Remove `EnittyEncoder[Char]` and `EntityEncoder[Byte]`.  Send an
  array, buffer, or String if you want this.
* Add `DefaultHead` middleware for `HEAD` implementation.
* Decouple `http4s-server` from Dropwizard Metrics.  Metrics code is
  in the new `http4s-metrics` module.
* Allow custom scheduler for timeout middleware.
* Add parametric empty `EntityEncoder` and `EntityEncoder[Unit]`.
* Replace unlawful `Order[CharsetRange]` with `Equal[CharsetRange]`.
* Auth middlewares renamed `BasicAuth` and `DigestAuth`.
* `BasicAuth` passes client password to store instead of requesting
  password from store.
* Remove realm as an argument to the basic and digest auth stores.
* Basic and digest auth stores return a parameterized type instead of
  just a String username.
* Upgrade to argonaut-6.2-RC2, circe-0.6.1, json4s-3.5.0

# v0.14.11 (2016-10-25)
* Fix expansion of `uri` and `q` macros by qualifying with `_root_`

# v0.14.10 (2016-10-12)
* Include timeout type and duration in blaze client timeouts

# v0.14.9 (2016-10-09)
* Don't use `"null"` as query string in servlet backends for requests without a query string

# v0.14.8 (2016-10-04)
* Allow param names in UriTemplate to have encoded, reserved parameters
* Upgrade to blaze-0.12.1, to fix OutOfMemoryError with direct buffers
* Upgrade to Scalaz 7.1.10/7.2.6
* Upgrade to Jetty 9.3.12
* Upgrade to Tomcat 8.0.37

# v0.14.7 (2016-09-25)
* Retry middleware now only retries requests with idempotent methods
  and pure bodies and appropriate status codes
* Fix bug where redirects followed when an effectful chunk (i.e., `Await`) follows pure ones.
* Don't uppercase two hex digits after "%25" when percent encoding.
* Tolerate invalid percent-encodings when decoding.
* Omit scoverage dependencies from POM

# v0.14.6 (2016-09-11)
* Don't treat `Kill`ed responses (i.e., HEAD requests) as abnormal
  termination in metrics

# v0.14.5 (2016-09-02)
* Fix blaze-client handling of HEAD requests

# v0.14.4 (2016-08-29)
* Don't render trailing "/" for URIs with empty paths
* Avoid calling tail of empty list in `/:` extractor

# v0.14.3 (2016-08-24)
* Follow 301 and 302 responses to POST with a GET request.
* Follow all redirect responses to HEAD with a HEAD request.
* Fix bug where redirect response is disposed prematurely even if not followed.
* Fix bug where payload headers are sent from original request when
  following a redirect with a GET or HEAD.
* Return a failed task instead of throwing when a client callback
  throws an exception. Fixes a resource leak.
* Always render `Date` header in GMT.
* Fully support the three date formats specified by RFC 7231.
* Always specify peer information in blaze-client SSL engines
* Patch upgrades to latest async-http-client, jetty, scalaz, and scalaz-stream

# v0.14.2 (2016-08-10)
* Override `getMessage` in `UnexpectedStatus`

# v0.14.1 (2016-06-15)
* Added the possibility to specify custom responses to MessageFailures
* Address issue with Retry middleware leaking connections
* Fixed the status code for a semantically invalid request to `422 UnprocessableEntity`
* Rename `json` to `jsonDecoder` to reduce possibility of implicit shadowing
* Introduce the `ServerApp` trait
* Deprectate `onShutdown` and `awaitShutdown` in `Server`
* Support for multipart messages
* The Path extractor for Long now supports negative numbers
* Upgrade to scalaz-stream-0.8.2(a) for compatibility with scodec-bits-1.1
* Downgrade to argonaut-6.1 (latest stable release) now that it cross builds for scalaz-7.2
* Upgrade parboiled2 for compatibility with shapeless-2.3.x

# ~~v0.14.0 (2016-06-15)~~
* Recalled. Use v0.14.1 instead.

# v0.13.3 (2016-06-15)
* Address issue with Retry middleware leaking connections.
* Pass the reason string when setting the `Status` for a successful `ParseResult`.

# v0.13.2 (2016-04-13)
* Fixes the CanBuildFrom for RequestCookieJar to avoid duplicates.
* Update version of jawn-parser which contains a fix for Json decoding.

# v0.13.1 (2016-04-07)
* Remove implicit resolution of `DefaultExecutor` in blaze-client.

# v0.13.0 (2016-03-29)
* Add support for scalaz-7.2.x (use version 0.13.0a).
* Add a client backed based on async-http-client.
* Encode keys when rendering a query string.
* New entity decoder based on json4s' extract.
* Content-Length now accepts a Long.
* Upgrade to circe-0.3, json4s-3.3, and other patch releases.
* Fix deadlocks in blaze resulting from default executor on single-CPU machines.
* Refactor `DecodeFailure` into a new `RequestFailure` hierarchy.
* New methods for manipulating `UrlForm`.
* All parsed headers get a `parse` method to construct them from their value.
* Improve error message for unsupported media type decoding error.
* Introduce `BlazeClientConfig` class to simplify client construction.
* Unify client executor service semantics between blaze-client and async-http-client.
* Update default response message for UnsupportedMediaType failures.
* Add a `lenient` flag to blazee configuration to accept illegal characters in headers.
* Remove q-value from `MediaRange` and `MediaType`, replaced by `MediaRangeAndQValue`.
* Add `address` to `Server` trait.
* Lazily construct request body in Servlet NIO to support HTTP 100.
* Common operations pushed down to `MessageOps`.
* Fix loop in blaze-client when no connection can be established.
* Privatize most of the blaze internal types.
* Enable configuration of blaze server parser lengths.
* Add trailer support in blaze client.
* Provide an optional external executor to blaze clients.
* Fix Argonaut string interpolation

# v0.12.4 (2016-03-10)
* Fix bug on rejection of invalid URIs.
* Do not send `Transfer-Encoding` or `Content-Length` headers for 304 and others.
* Don't quote cookie values.

# v0.12.3 (2016-02-24)
* Upgrade to jawn-0.8.4 to fix decoding escaped characters in JSON.

# v0.12.2 (2016-02-22)
* ~~Upgrade to jawn-0.8.4 to fix decoding escaped characters in JSON.~~ Oops.

# v0.12.1 (2016-01-30)
* Encode keys as well as values when rendering a query.
* Don't encode '?' or '/' when encoding a query.

# v0.12.0 (2016-01-15)
* Refactor the client API for resource safety when not reading the entire body.
* Rewrite client connection pool to support maximum concurrent
  connections instead of maximum idle connections.
* Optimize body collection for better connection keep-alive rate.
* Move `Service` and `HttpService`, because a `Client` can be viewed as a `Service`.
* Remove custom `DateTime` in favor of `java.time.Instant`.
* Support status 451 Unavailable For Legal Reasons.
* Various blaze-client optimizations.
* Don't let Blaze `IdentityWriter` write more than Content-Length bytes.
* Remove `identity` `Transfer-Encoding`, which was removed in HTTP RFC errata.
* In blaze, `requireClose` is now the return value of `writeEnd`.
* Remove body from `Request.toString` and `Response.toString`.
* Move blaze parser into its own class.
* Trigger a disconnect if an ignored body is too long.
* Configurable thread factories for happier profiling.
* Fix possible deadlock in default client execution context.

# v0.11.3 (2015-12-28)
* Blaze upgrade to fix parsing HTTP responses without a reason phrase.
* Don't write more than Content-Length bytes in blaze.
* Fix infinite loop in non-blocking Servlet I/O.
* Never write a response body on HEAD requests to blaze.
* Add missing `'&'` between multivalued k/v pairs in `UrlFormCodec.encode`

# v0.11.2 (2015-12-04)
* Fix stack safety issue in async servlet I/O.
* Reduce noise from timeout exceptions in `ClientTimeoutStage`.
* Address file descriptor leaks in blaze-client.
* Fix `FollowRedirect` middleware for 303 responses.
* Support keep-alives for client requests with bodies.

# v0.11.1 (2015-11-29)
* Honor `connectorPoolSize` and `bufferSize` parameters in `BlazeBuilder`.
* Add convenient `ETag` header constructor.
* Wait for final chunk to be written before closing the async context in non-blocking servlet I/O.
* Upgrade to jawn-streamz-0.7.0 to use scalaz-stream-0.8 across the board.

# v0.11.0 (2015-11-20)
* Upgrade to scalaz-stream 0.8
* Add Circe JSON support module.
* Add ability to require content-type matching with EntityDecoders.
* Cleanup blaze-client internals.
* Handle empty static files.
* Add ability to disable endpoint authentication for the blaze client.
* Add charset encoding for Argonaut JSON EntityEncoder.

# v0.10.1 (2015-10-07)
* Processes render data in chunked encoding by default.
* Incorporate type name into error message of QueryParam.
* Comma separate Access-Control-Allow-Methods header values.
* Default FallThrough behavior inspects for the FallThrough.fallthroughKey.

# v0.10.0 (2015-09-03)
* Replace `PartialService` with the `Fallthrough` typeclass and `orElse` syntax.
* Rename `withHeaders` to `replaceAllHeaders`
* Set https endpoint identification algorithm when possible.
* Stack-safe `ProcessWriter` in blaze.
* Configureable number of connector threads and buffer size in blaze-server.

# v0.9.3 (2015-08-27)
* Trampoline recursive calls in blaze ProcessWriter.
* Handle server hangup and body termination correctly in blaze client.

# v0.9.2 (2015-08-26)
* Bump http4s-websockets to 1.0.3 to properly decode continuation opcode.
* Fix metrics incompatibility when using Jetty 9.3 backend.
* Preserve original headers when appending as opposed to quoting.

# v0.8.5 (2015-08-26)
* Preserve original headers when appending as opposed to quoting.
* Upgrade to jawn-0.8.3 to avoid transitive dependency on GPL2 jmh

# v0.9.1 (2015-08-19)
* Fix bug in servlet nio handler.

# v0.9.0 (2015-08-15)
* Require Java8.
* `StaticFile` uses the filename extension exclusively to determine media-type.
* Add `/` method to `Uri`.
* Add `UrlFormLifter` middleware to aggregate url-form parameters with the query parameters.
* Add local address information to the `Request` type.
* Add a Http method 'or' (`|`) extractor.
* Add `VirtualHost` middleware for serving multiple sites from one server.
* Add websocket configuration to the blaze server builder.
* Redefine default timeout status code to 500.
* Redefine the `Service` arrow result from `Task[Option[_]]` to `Task[_]`.
* Don't extend `AllInstances` with `Http4s` omnibus import object.
* Use UTF-8 as the default encoding for text bodies.
* Numerous bug fixes by numerous contributors!

# v0.8.4 (2015-07-13)
* Honor the buffer size parameter in gzip middleware.
* Handle service exceptions in servlet backends.
* Respect asyncTimeout in servlet backends.
* Fix prefix mounting bug in blaze-server.
* Do not apply CORS headers to unsuccessful OPTIONS requests.

# v0.8.3 (2015-07-02)
* Fix bug parsing IPv4 addresses found in URI construction.

# v0.8.2 (2015-06-22)
* Patch instrumented handler for Jetty to time async contexts correctly.
* Fix race condition with timeout registration and route execution in blaze client
* Replace `ConcurrentHashMap` with synchronized `HashMap` in `staticcontent` package.
* Fix static content from jars by avoiding `"//"` in path uris when serving static content.
* Quote MediaRange extensions.
* Upgrade to jawn-streamz-0.5.0 and blaze-0.8.2.
* Improve error handling in blaze-client.
* Respect the explicit default encoding passed to `decodeString`.

# v0.8.1 (2015-06-16)
* Authentication middleware integrated into the server package.
* Static content tools integrated into the server package.
* Rename HttpParser to HttpHeaderParser and allow registration and removal of header parsers.
* Make UrlForm EntityDecoder implicitly resolvable.
* Relax UrlForm parser strictness.
* Add 'follow redirect' support as a client middleware.
* Add server middleware for auto retrying uris of form '/foo/' as '/foo'.
* Numerous bug fixes.
* Numerous version bumps.

# ~~v0.8.0 (2015-06-16)~~
* Mistake.  Go straight to v0.8.1.

# v0.7.0 (2015-05-05)
* Add QueryParamMatcher to the dsl which returns a ValidationNel.
* Dsl can differentiate between '/foo/' and '/foo'.
* Added http2 support for blaze backend.
* Added a metrics middleware usable on all server backends.
* Websockets are now modeled by an scalaz.stream.Exchange.
* Add `User-Agent` and `Allow` header types and parsers.
* Allow providing a Host header to the blaze client.
* Upgrade to scalaz-stream-7.0a.
* Added a CORS middleware.
* Numerous bug fixes.
* Numerous version bumps.

# v0.6.5 (2015-03-29)
* Fix bug in Request URI on servlet backend with non-empty context or servlet paths.
* Allow provided Host header for Blaze requests.

# v0.6.4 (2015-03-15)
* Avoid loading javax.servlet.WriteListener when deploying to a servlet 3.0 container.

# ~~v0.6.3 (2015-03-15)~~
* Forgot to pull origin before releasing.  Use v0.6.4 instead.

# v0.6.2 (2015-02-27)
* Use the thread pool provided to the Jetty servlet builder.
* Avoid throwing exceptions when parsing headers.
* Make trailing slash insignificant in service prefixes on servlet containers.
* Fix mapping of servlet query and mount prefix.

# v0.6.1 (2015-02-04)
* Update to blaze-0.5.1
* Remove unneeded error message (90b2f76097215)
* GZip middleware will not throw an exception if the AcceptEncoding header is not gzip (ed1b2a0d68a8)

# v0.6.0 (2015-01-27)

## http4s-core
* Remove ResponseBuilder in favor of Response companion.
* Allow '';'' separators for query pairs.
* Make charset on Message an Option.
* Add a `flatMapR` method to EntityDecoder.
* Various enhancements to QueryParamEncoder and QueryParamDecoder.
* Make Query an IndexedSeq.
* Add parsers for Location and Proxy-Authenticate headers.
* Move EntityDecoder.apply to `Request.decode` and `Request.decodeWith`
* Move headers into `org.http4s.headers` package.
* Make UriTranslation respect scriptName/pathInfo split.
* New method to resolve relative Uris.
* Encode query and fragment of Uri.
* Codec and wrapper type for URL-form-encoded bodies.

## http4s-server
* Add SSL support to all server builders.

## http4s-blaze-server
* Add Date header to blaze-server responses.
* Close connection when error happens during body write in blaze-server.

## http4s-servlet
* Use asynchronous servlet I/O on Servlet 3.1 containers.
* ServletContext syntax for easy mounting in a WAR deployment.
* Support Dropwizard Metrics collection for servlet containers.

## http4s-jawn
* Empty strings are a JSON decoding error.

## http4s-argonaut
* Add codec instances for Argonaut's CodecJson.

## http4s-json4s
* Add codec instances for Json4s' Reader/Writer.

## http4s-twirl
* New module to support Twirl templates

## http4s-scala-xml
* Split scala-xml support into http4s-scala-xml module.
* Change inferred type of `scala.xml.Elem` to `application/xml`.

## http4s-client
* Support for signing oauth-1 requests in client.

## http4s-blaze-client
* Fix blaze-client when receiving HTTP1 response without Content-Length header.
* Change default blaze-client executor to variable size.
* Fix problem with blaze-client timeouts.

# v0.5.4 (2015-01-08)
* Upgrade to blaze 0.4.1 to fix header parsing issue in blaze http/1.x client and server.

# v0.5.3 (2015-01-05)
* Upgrade to argonaut-6.1-M5 to match jawn. [#157](https://github.com/http4s/http4s/issues/157)

# v0.5.2 (2015-01-02)
* Upgrade to jawn-0.7.2.  Old version of jawn was incompatible with argonaut. [#157]](https://github.com/http4s/http4s/issues/157)

# v0.5.1 (2014-12-23)
* Include context path in calculation of scriptName/pathInfo. [#140](https://github.com/http4s/http4s/issues/140)
* Fix bug in UriTemplate for query params with multiple keys.
* Fix StackOverflowError in query parser. [#147](https://github.com/http4s/http4s/issues/147)
* Allow ';' separators for query pairs.

# v0.5.0 (2014-12-11)
* Client syntax has evloved and now will include Accept headers when used with EntityDecoder
* Parse JSON with jawn-streamz.
* EntityDecoder now returns an EitherT to make decoding failure explicit.
* Renamed Writable to EntityEncoder
* New query param typeclasses for encoding and decoding query strings.
* Status equality now discards the reason phrase.
* Match AttributeKeys as singletons.
* Added async timeout listener to servlet backends.
* Start blaze server asynchronously.
* Support specifying timeout and executor in blaze-client.
* Use NIO for encoding files.

# v0.4.2 (2014-12-01)
* Fix whitespace parsing in Authorization header [#87](https://github.com/http4s/http4s/issues/87)

# v0.4.1 (2014-11-20)
* `Uri.query` and `Uri.fragment` are no longer decoded. [#75](https://github.com/http4s/http4s/issues/75)

# v0.4.0 (2014-11-18)

* Change HttpService form a `PartialFunction[Request,Task[Response]]`
  to `Service[Request, Response]`, a type that encapsulates a `Request => Task[Option[Response]]`
* Upgrade to scalaz-stream-0.6a
* Upgrade to blaze-0.3.0
* Drop scala-logging for log4s
* Refactor ServerBuilders into an immutable builder pattern.
* Add a way to control the thread pool used for execution of a Service
* Modernize the Renderable/Renderer framework
* Change Renderable append operator from ~ to <<
* Split out the websocket codec and types into a seperate package
* Added ReplyException, an experimental way to allow an Exception to encode
  a default Response on for EntityDecoder etc.
* Many bug fixes and slight enhancements

# v0.3.0 (2014-08-29)

* New client API with Blaze implementation
* Upgrade to scalaz-7.1.0 and scalaz-stream-0.5a
* JSON Writable support through Argonaut and json4s.
* Add EntityDecoders for parsing bodies.
* Moved request and response generators to http4s-dsl to be more flexible to
  other frameworks'' syntax needs.
* Phased out exception-throwing methods for the construction of various
  model objects in favor of disjunctions and macro-enforced literals.
* Refactored imports to match the structure followed by [scalaz](https://github.com/scalaz/scalaz).

# v0.2.0 (2014-07-15)

* Scala 2.11 support
* Spun off http4s-server module. http4s-core is neutral between server and
the future client.
* New builder for running Blaze, Jetty, and Tomcat servers.
* Configurable timeouts in each server backend.
* Replace Chunk with scodec.bits.ByteVector.
* Many enhancements and bugfixes to URI type.
* Drop joda-time dependency for slimmer date-time class.
* Capitalized method names in http4s-dsl.

# v0.1.0 (2014-04-15)

* Initial public release.<|MERGE_RESOLUTION|>--- conflicted
+++ resolved
@@ -1,15 +1,13 @@
-<<<<<<< HEAD
+# v0.16.5 (2017-10-11)
+* Correctly implement sanitization of dot segments in static file paths
+  according to RFC 3986 5.2.4. Most importantly, this fixes an issue where `...`
+  is reinterpreted as `..` and can escape the root of the static file service.
+
 # v0.17.4 (2017-10-04)
 * Fix reading of request body in non-blocking servlet backend. It was previously
   only reading the first byte of each chunk.
 * Dependency upgrades:
   * fs2-reactive-streams-0.1.1
-=======
-# v0.16.5 (2017-10-11)
-* Correctly implement sanitization of dot segments in static file paths
-  according to RFC 3986 5.2.4. Most importantly, this fixes an issue where `...`
-  is reinterpreted as `..` and can escape the root of the static file service.
->>>>>>> e7043e9f
 
 # v0.16.4 (2017-10-04)
 * Backport removal `java.xml.bind` dependency from `GZip` middleware,
