--- conflicted
+++ resolved
@@ -29,8 +29,8 @@
             executionContext: ExecutionContext,
             enableWebSockets: Boolean,
             maxRequestLineLen: Int,
-<<<<<<< HEAD
-            maxHeadersLen: Int): Http1ServerStage[F] = {
+            maxHeadersLen: Int,
+            serviceErrorHandler: ServiceErrorHandler): Http1ServerStage[F] = {
     if (enableWebSockets) new Http1ServerStage(service, attributes, executionContext, maxRequestLineLen, maxHeadersLen) with WebSocketSupport[F]
     else                  new Http1ServerStage(service, attributes, executionContext, maxRequestLineLen, maxHeadersLen)
   }
@@ -40,27 +40,11 @@
                                             requestAttrs: AttributeMap,
                                             implicit protected val executionContext: ExecutionContext,
                                             maxRequestLineLen: Int,
-                                            maxHeadersLen: Int)
+                                            maxHeadersLen: Int,
+                                            serviceErrorHandler: ServiceErrorHandler)
                                            (implicit protected val F: Effect[F])
   extends Http1Stage[F] with TailStage[ByteBuffer] {
 
-=======
-            maxHeadersLen: Int,
-            serviceErrorHandler: ServiceErrorHandler): Http1ServerStage = {
-    if (enableWebSockets) new Http1ServerStage(service, attributes, executionContext, maxRequestLineLen, maxHeadersLen, serviceErrorHandler) with WebSocketSupport
-    else                  new Http1ServerStage(service, attributes, executionContext, maxRequestLineLen, maxHeadersLen, serviceErrorHandler)
-  }
-}
-
-private class Http1ServerStage(service: HttpService,
-                               requestAttrs: AttributeMap,
-                               implicit protected val executionContext: ExecutionContext,
-                               maxRequestLineLen: Int,
-                               maxHeadersLen: Int,
-                               serviceErrorHandler: ServiceErrorHandler)
-                  extends Http1Stage
-                  with TailStage[ByteBuffer] {
->>>>>>> 95017f4a
   // micro-optimization: unwrap the service and call its .run directly
   private[this] val serviceFn = service.run
   private[this] val parser = new Http1ServerParser[F](logger, maxRequestLineLen, maxHeadersLen)
@@ -119,23 +103,14 @@
 
     parser.collectMessage(body, requestAttrs) match {
       case Right(req) =>
-<<<<<<< HEAD
         async.unsafeRunAsync {
-          try serviceFn(req).handleErrorWith(messageFailureHandler(req).andThen(_.widen[MaybeResponse[F]]))
+          try serviceFn(req).handleErrorWith(serviceErrorHandler(req)).andThen(_.widen[MaybeResponse[F]]))
           catch messageFailureHandler(req).andThen(_.widen[MaybeResponse[F]])
         } {
           case Right(resp) =>
             IO(renderResponse(req, resp, cleanup))
           case Left(t) =>
             IO(internalServerError(s"Error running route: $req", t, req, cleanup))
-=======
-        {
-          try serviceFn(req).handleWith(serviceErrorHandler(req))
-          catch serviceErrorHandler(req)
-        }.unsafeRunAsync {
-          case Right(resp) => renderResponse(req, resp, cleanup)
-          case Left(t)     => internalServerError(s"Error running route: $req", t, req, cleanup)
->>>>>>> 95017f4a
         }
       case Left((e,protocol)) => badMessage(e.details, new BadRequest(e.sanitized), Request[F]().withHttpVersion(protocol))
     }
@@ -231,12 +206,8 @@
     renderResponse(req, resp, () => Future.successful(emptyBuffer))
   }
 
-<<<<<<< HEAD
+  // The error handler of last resort
   final protected def internalServerError(errorMsg: String, t: Throwable, req: Request[F], bodyCleanup: () => Future[ByteBuffer]): Unit = {
-=======
-  // The error handler of last resort
-  final protected def internalServerError(errorMsg: String, t: Throwable, req: Request, bodyCleanup: () => Future[ByteBuffer]): Unit = {
->>>>>>> 95017f4a
     logger.error(t)(errorMsg)
     val resp = Response[F](Status.InternalServerError).replaceAllHeaders(Connection("close".ci), `Content-Length`.zero)
     renderResponse(req, resp, bodyCleanup)  // will terminate the connection due to connection: close header
