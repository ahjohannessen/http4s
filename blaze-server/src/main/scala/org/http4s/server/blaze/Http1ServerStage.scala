--- conflicted
+++ resolved
@@ -113,11 +113,7 @@
           case Left(t) =>
             IO(internalServerError(s"Error running route: $req", t, req, cleanup))
         }
-<<<<<<< HEAD
-      case Left((e, protocol)) => badMessage(e.details, new BadRequest(e.sanitized), Request[F]().copy(httpVersion = protocol))
-=======
-      case Left((e,protocol)) => badMessage(e.details, new BadRequest(e.sanitized), Request().withHttpVersion(protocol))
->>>>>>> a8ff060b
+      case Left((e,protocol)) => badMessage(e.details, new BadRequest(e.sanitized), Request[F]().withHttpVersion(protocol))
     }
   }
 
