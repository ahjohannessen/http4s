package org.http4s
package server
package blaze

import java.nio.ByteBuffer
import java.nio.charset.StandardCharsets

import cats.effect.{Effect, IO}
import cats.implicits._
import fs2._
import org.http4s.blaze.Http1Stage
import org.http4s.blaze.http.http_parser.BaseExceptions.{BadRequest, ParserException}
import org.http4s.blaze.pipeline.Command.EOF
import org.http4s.blaze.pipeline.{TailStage, Command => Cmd}
import org.http4s.blaze.util.BufferTools.emptyBuffer
import org.http4s.blaze.util.{BodylessWriter, EntityBodyWriter}
import org.http4s.blaze.util.Execution._
import org.http4s.headers.{Connection, `Content-Length`, `Transfer-Encoding`}
import org.http4s.syntax.string._
import org.http4s.util.StringWriter

import scala.concurrent.{ExecutionContext, Future}
import scala.util.{Either, Failure, Left, Right, Success, Try}

private object Http1ServerStage {

  def apply[F[_]: Effect](service: HttpService[F],
            attributes: AttributeMap,
            executionContext: ExecutionContext,
            enableWebSockets: Boolean,
            maxRequestLineLen: Int,
            maxHeadersLen: Int): Http1ServerStage[F] = {
    if (enableWebSockets) new Http1ServerStage(service, attributes, executionContext, maxRequestLineLen, maxHeadersLen) with WebSocketSupport[F]
    else                  new Http1ServerStage(service, attributes, executionContext, maxRequestLineLen, maxHeadersLen)
  }
}

private[blaze] class Http1ServerStage[F[_]](service: HttpService[F],
                                            requestAttrs: AttributeMap,
                                            implicit protected val executionContext: ExecutionContext,
                                            maxRequestLineLen: Int,
                                            maxHeadersLen: Int)
                                           (implicit protected val F: Effect[F])
  extends Http1Stage[F] with TailStage[ByteBuffer] {

  // micro-optimization: unwrap the service and call its .run directly
  private[this] val serviceFn = service.run
  private[this] val parser = new Http1ServerParser[F](logger, maxRequestLineLen, maxHeadersLen)

  val name = "Http4sServerStage"

  logger.trace(s"Http4sStage starting up")

  final override protected def doParseContent(buffer: ByteBuffer): Option[ByteBuffer] =
    parser.doParseContent(buffer)

  final override protected def contentComplete(): Boolean = parser.contentComplete()

  // Will act as our loop
  override def stageStartup(): Unit = {
    logger.debug("Starting HTTP pipeline")
    requestLoop()
  }

  private def requestLoop(): Unit = channelRead().onComplete(reqLoopCallback)(trampoline)

  private def reqLoopCallback(buff: Try[ByteBuffer]): Unit = buff match {
    case Success(buff) =>
      logger.trace {
        buff.mark()
        val sb = new StringBuilder
        while(buff.hasRemaining) sb.append(buff.get().toChar)

        buff.reset()
        s"Received request\n${sb.result}"
      }

      try {
        if (!parser.requestLineComplete() && !parser.doParseRequestLine(buff)) {
          requestLoop()
          return
        }
        if (!parser.headersComplete() && !parser.doParseHeaders(buff)) {
          requestLoop()
          return
        }
        // we have enough to start the request
        runRequest(buff)
      }
      catch {
        case t: BadRequest => badMessage("Error parsing status or headers in requestLoop()", t, Request[F]())
        case t: Throwable  => internalServerError("error in requestLoop()", t, Request[F](), () => Future.successful(emptyBuffer))
      }

    case Failure(Cmd.EOF) => stageShutdown()
    case Failure(t)       => fatalError(t, "Error in requestLoop()")
  }

  private def runRequest(buffer: ByteBuffer): Unit = {
    val (body, cleanup) = collectBodyFromParser(buffer, () => Either.left(InvalidBodyException("Received premature EOF.")))

    parser.collectMessage(body, requestAttrs) match {
      case Right(req) =>
        async.unsafeRunAsync {
          try serviceFn(req).handleErrorWith(messageFailureHandler(req).andThen(_.widen[MaybeResponse[F]]))
          catch messageFailureHandler(req).andThen(_.widen[MaybeResponse[F]])
        } {
          case Right(resp) =>
            IO(renderResponse(req, resp, cleanup))
          case Left(t) =>
            IO(internalServerError(s"Error running route: $req", t, req, cleanup))
        }
      case Left((e,protocol)) => badMessage(e.details, new BadRequest(e.sanitized), Request[F]().withHttpVersion(protocol))
    }
  }

  protected def renderResponse(req: Request[F], maybeResponse: MaybeResponse[F], bodyCleanup: () => Future[ByteBuffer]): Unit = {
    val resp = maybeResponse.orNotFound
    val rr = new StringWriter(512)
    rr << req.httpVersion << ' ' << resp.status.code << ' ' << resp.status.reason << "\r\n"

    Http1Stage.encodeHeaders(resp.headers, rr, isServer = true)

    val respTransferCoding = `Transfer-Encoding`.from(resp.headers)
    val lengthHeader = `Content-Length`.from(resp.headers)
    val respConn = Connection.from(resp.headers)

    // Need to decide which encoder and if to close on finish
    val closeOnFinish = respConn.map(_.hasClose).orElse {
                          Connection.from(req.headers).map(checkCloseConnection(_, rr))
                        }.getOrElse(parser.minorVersion == 0)   // Finally, if nobody specifies, http 1.0 defaults to close

    // choose a body encoder. Will add a Transfer-Encoding header if necessary
    val bodyEncoder: EntityBodyWriter[F] = {
      if (req.method == Method.HEAD || !resp.status.isEntityAllowed) {
        // We don't have a body (or don't want to send it) so we just get the headers

        if (!resp.status.isEntityAllowed &&
          (lengthHeader.isDefined || respTransferCoding.isDefined)) {
          logger.warn(s"Body detected for response code ${resp.status.code} which doesn't permit an entity. Dropping.")
        }

        if (req.method == Method.HEAD) {
          // write message body header for HEAD response
          (parser.minorVersion, respTransferCoding, lengthHeader) match {
            case (minor, Some(enc), _) if minor > 0 && enc.hasChunked => rr << "Transfer-Encoding: chunked\r\n"
            case (_, _, Some(len)) => rr << len << "\r\n"
            case _ => // nop
          }
        }

        // add KeepAlive to Http 1.0 responses if the header isn't already present
        rr << (if (!closeOnFinish && parser.minorVersion == 0 && respConn.isEmpty) "Connection: keep-alive\r\n\r\n" else "\r\n")

        val b = ByteBuffer.wrap(rr.result.getBytes(StandardCharsets.ISO_8859_1))
        new BodylessWriter(b, this, closeOnFinish)
      }
      else getEncoder(respConn, respTransferCoding, lengthHeader, resp.trailerHeaders, rr, parser.minorVersion, closeOnFinish)
    }

    async.unsafeRunAsync(bodyEncoder.writeEntityBody(resp.body)) {
      case Right(requireClose) =>
        if (closeOnFinish || requireClose) {
          logger.trace("Request/route requested closing connection.")
          IO(closeConnection())
        } else IO {
          bodyCleanup().onComplete {
            case s @ Success(_) => // Serve another request
              parser.reset()
              reqLoopCallback(s)

            case Failure(EOF) => closeConnection()

            case Failure(t) => fatalError(t, "Failure in body cleanup")
          }(directec)
        }

      case Left(EOF) =>
        IO(closeConnection())

      case Left(t) =>
        logger.error(t)("Error writing body")
        IO(closeConnection())
    }
  }

  private def closeConnection(): Unit = {
    logger.debug("closeConnection()")
    stageShutdown()
    sendOutboundCommand(Cmd.Disconnect)
  }

  override protected def stageShutdown(): Unit = {
    logger.debug("Shutting down HttpPipeline")
    parser.shutdownParser()
    super.stageShutdown()
  }

  /////////////////// Error handling /////////////////////////////////////////

  final protected def badMessage(debugMessage: String, t: ParserException, req: Request[F]): Unit = {
    logger.debug(t)(s"Bad Request: $debugMessage")
<<<<<<< HEAD
    val resp = Response[F](Status.BadRequest).replaceAllHeaders(Connection("close".ci), `Content-Length`(0))
=======
    val resp = Response(Status.BadRequest).replaceAllHeaders(Connection("close".ci), `Content-Length`.zero)
>>>>>>> 53088cac
    renderResponse(req, resp, () => Future.successful(emptyBuffer))
  }

  final protected def internalServerError(errorMsg: String, t: Throwable, req: Request[F], bodyCleanup: () => Future[ByteBuffer]): Unit = {
    logger.error(t)(errorMsg)
<<<<<<< HEAD
    val resp = Response[F](Status.InternalServerError).replaceAllHeaders(Connection("close".ci), `Content-Length`(0))
=======
    val resp = Response(Status.InternalServerError).replaceAllHeaders(Connection("close".ci), `Content-Length`.zero)
>>>>>>> 53088cac
    renderResponse(req, resp, bodyCleanup)  // will terminate the connection due to connection: close header
  }
}<|MERGE_RESOLUTION|>--- conflicted
+++ resolved
@@ -200,21 +200,13 @@
 
   final protected def badMessage(debugMessage: String, t: ParserException, req: Request[F]): Unit = {
     logger.debug(t)(s"Bad Request: $debugMessage")
-<<<<<<< HEAD
-    val resp = Response[F](Status.BadRequest).replaceAllHeaders(Connection("close".ci), `Content-Length`(0))
-=======
-    val resp = Response(Status.BadRequest).replaceAllHeaders(Connection("close".ci), `Content-Length`.zero)
->>>>>>> 53088cac
+    val resp = Response[F](Status.BadRequest).replaceAllHeaders(Connection("close".ci), `Content-Length`.zero)
     renderResponse(req, resp, () => Future.successful(emptyBuffer))
   }
 
   final protected def internalServerError(errorMsg: String, t: Throwable, req: Request[F], bodyCleanup: () => Future[ByteBuffer]): Unit = {
     logger.error(t)(errorMsg)
-<<<<<<< HEAD
-    val resp = Response[F](Status.InternalServerError).replaceAllHeaders(Connection("close".ci), `Content-Length`(0))
-=======
-    val resp = Response(Status.InternalServerError).replaceAllHeaders(Connection("close".ci), `Content-Length`.zero)
->>>>>>> 53088cac
+    val resp = Response[F](Status.InternalServerError).replaceAllHeaders(Connection("close".ci), `Content-Length`.zero)
     renderResponse(req, resp, bodyCleanup)  // will terminate the connection due to connection: close header
   }
 }