--- conflicted
+++ resolved
@@ -51,7 +51,6 @@
     *
     * @see [[NoEntityResponse]]
     */
-<<<<<<< HEAD
   trait EntityResponse //{ self: Status =>
 //    private[this] val StatusResponder = Response(this)
 //
@@ -68,24 +67,6 @@
 //      }
 //    }
 //  }
-=======
-  trait EntityResponseGenerator { self: Status =>
-    private[this] val StatusResponder = Response(this)
-
-    def apply(): Task[Response] = Task.now(StatusResponder)
-
-    def apply[A](body: A)(implicit w: Writable[A]): Task[Response] =
-      apply(body, Headers.empty)(w)
-
-    def apply[A](body: A, headers: Headers)(implicit w: Writable[A]): Task[Response] = {
-      var h = headers ++ w.headers
-      w.toEntity(body).flatMap { case Entity(proc, len) =>
-        len foreach(l => h = h.put(Header.`Content-Length`(l)))
-        Task.now(Response(status = self, headers = h, body = proc))
-      }
-    }
-  }
->>>>>>> 69326b1a
 
   /** Helper for the generation of a [[org.http4s.Response]] which points to another HTTP location
     *
@@ -122,18 +103,12 @@
   implicit def tuple2statusCode(tup: (Int, String)) = apply(tup._1, tup._2)
 }
 
-<<<<<<< HEAD
-trait StatusInstances {
+trait StatusConstants {
   import Status.{NoEntityResponse, EntityResponse, RedirectResponder}
-=======
-trait StatusConstants {
-  import Status.{NoEntityResponseGenerator, EntityResponseGenerator, RedirectResponderGenerator}
->>>>>>> 69326b1a
 
   /**
    * Status code list taken from http://www.iana.org/assignments/http-status-codes/http-status-codes.xml
    */
-<<<<<<< HEAD
   val Continue = new Status(100, "Continue") with NoEntityResponse
   val SwitchingProtocols = new Status(101, "Switching Protocols") //{
 //    // TODO type this header
@@ -234,110 +209,4 @@
   val LoopDetected = new Status(508, "Loop Detected") with EntityResponse
   val NotExtended = new Status(510, "Not Extended") with EntityResponse
   val NetworkAuthenticationRequired = new Status(511, "Network Authentication Required") with EntityResponse
-=======
-  val Continue = new Status(100, "Continue") with NoEntityResponseGenerator
-  object SwitchingProtocols extends Status(101, "Switching Protocols") {
-    // TODO type this header
-    def apply(protocols: String, headers: Headers = Headers.empty): Response =
-      Response(status = this, headers = headers.put(Header("Upgrade", protocols)), body = EmptyBody)
-  }
-  val Processing = new Status(102, "Processing") with NoEntityResponseGenerator
-
-  val Ok = new Status(200, "OK") with EntityResponseGenerator
-  val Created = new Status(201, "Created") with EntityResponseGenerator
-  val Accepted = new Status(202, "Accepted") with EntityResponseGenerator
-  val NonAuthoritativeInformation = new Status(203, "Non-Authoritative Information") with EntityResponseGenerator
-  val NoContent = new Status(204, "No Content") with NoEntityResponseGenerator
-  val ResetContent = new Status(205, "Reset Content") with NoEntityResponseGenerator
-  object PartialContent extends Status(206, "Partial Content") with EntityResponseGenerator {
-    // TODO type this header
-    def apply[A](range: String, body: A, headers: Headers = Headers.empty)(implicit w: Writable[A]): Task[Response] =
-      apply(body).map { r =>
-        val hs = Header("Range", range)::headers.toList
-        r.putHeaders(hs:_*)
-      }
-  }
-  val MultiStatus = new Status(207, "Multi-Status") with EntityResponseGenerator
-  val AlreadyReported = new Status(208, "Already Reported") with EntityResponseGenerator
-  val IMUsed = new Status(226, "IM Used") with EntityResponseGenerator
-
-  val MultipleChoices = new Status(300, "Multiple Choices") with EntityResponseGenerator
-  val MovedPermanently = new Status(301, "Moved Permanently") with RedirectResponderGenerator
-  val Found = new Status(302, "Found") with RedirectResponderGenerator
-  val SeeOther = new Status(303, "See Other") with RedirectResponderGenerator
-
-  val NotModified = new Status(304, "Not Modified") with NoEntityResponseGenerator {
-    override def apply(): Task[Response] = Task.now(Response(status = this, headers = Headers(Header.Date(DateTime.now))))
-  }
-
-  val UseProxy = new Status(305, "Use Proxy") with RedirectResponderGenerator
-  val TemporaryRedirect = new Status(306, "Temporary Redirect") with RedirectResponderGenerator
-
-  val BadRequest = new Status(400, "Bad Request") with EntityResponseGenerator
-  object Unauthorized extends Status(401, "Unauthorized") with EntityResponseGenerator {
-    def apply[A](wwwAuthenticate: String, body: A, headers: Headers = Headers.empty)(implicit w: Writable[A]): Task[Response] =
-    // TODO type this header
-      apply(body).map { r =>
-        val hs = Header("WWW-Authenticate", wwwAuthenticate)::headers.toList
-        r.putHeaders(hs:_*)
-      }
-  }
-  val PaymentRequired = new Status(402, "Payment Required") with EntityResponseGenerator
-  val Forbidden = new Status(403, "Forbidden") with EntityResponseGenerator
-  object NotFound extends Status(404, "Not Found") with EntityResponseGenerator {
-    def apply(request: Request): Task[Response] = apply(s"${request.pathInfo} not found")
-  }
-  object MethodNotAllowed extends Status(405, "Method Not Allowed") with EntityResponseGenerator {
-    def apply[A](allowed: TraversableOnce[Method], body: A, headers: Headers = Headers.empty)(implicit w: Writable[A]): Task[Response] =
-      apply(body).map { r =>
-        val hs = Header("Allowed", allowed.mkString(", "))::headers.toList
-        r.putHeaders(hs:_*)
-      }
-  }
-  val NotAcceptable = new Status(406, "Not Acceptable") with EntityResponseGenerator
-  object ProxyAuthenticationRequired extends Status(407, "Proxy Authentication Required") with EntityResponseGenerator {
-    // TODO type this header
-    def apply[A](proxyAuthenticate: String, body: A, headers: Headers = Headers.empty)(implicit w: Writable[A]): Task[Response] =
-      apply(body).map { r =>
-        val hs = Header("Proxy-Authenticate", proxyAuthenticate)::headers.toList
-        r.putHeaders(hs:_*)
-      }
-  }
-  val RequestTimeOut = new Status(408, "Request Time-out") with EntityResponseGenerator
-  val Conflict = new Status(409, "Conflict") with EntityResponseGenerator
-  val Gone = new Status(410, "Gone") with EntityResponseGenerator
-  val LengthRequred = new Status(411, "Length Required") with EntityResponseGenerator
-  val PreconditionFailed = new Status(412, "Precondition Failed") with EntityResponseGenerator
-  val RequestEntityTooLarge = new Status(413, "Request Entity Too Large") with EntityResponseGenerator
-  val RequestUriTooLarge = new Status(414, "Request-URI Too Large") with EntityResponseGenerator
-  val UnsupportedMediaType = new Status(415, "Unsupported Media Type") with EntityResponseGenerator
-  val RequestedRangeNotSatisfiable = new Status(416, "Requested Range Not Satisfiable") with EntityResponseGenerator
-  val ExpectationFailed = new Status(417, "ExpectationFailed") with EntityResponseGenerator
-  val ImATeapot = new Status(418, "I'm a teapot") with EntityResponseGenerator
-  val UnprocessableEntity = new Status(422, "Unprocessable Entity") with EntityResponseGenerator
-  val Locked = new Status(423, "Locked") with EntityResponseGenerator
-  val FailedDependency = new Status(424, "Failed Dependency") with EntityResponseGenerator
-  val UnorderedCollection = new Status(425, "Unordered Collection") with EntityResponseGenerator
-  val UpgradeRequired = new Status(426, "Upgrade Required") with EntityResponseGenerator
-  val PreconditionRequired = new Status(428, "Precondition Required") with EntityResponseGenerator
-  val TooManyRequests = new Status(429, "Too Many Requests") with EntityResponseGenerator
-  val RequestHeaderFieldsTooLarge = new Status(431, "Request Header Fields Too Large") with EntityResponseGenerator
-
-  val InternalServerError = new Status(500, "Internal Server Error") with EntityResponseGenerator {
-    /*
-        // TODO Bad in production.  Development mode?  Implicit renderer?
-        def apply(t: Throwable): Response = apply(s"${t.getMessage}\n\nStacktrace:\n${t.getStackTraceString}")
-    */
-  }
-  val NotImplemented = new Status(501, "Not Implemented") with EntityResponseGenerator
-  val BadGateway = new Status(502, "Bad Gateway") with EntityResponseGenerator
-  val ServiceUnavailable = new Status(503, "Service Unavailable") with EntityResponseGenerator
-  val GatewayTimeOut = new Status(504, "Gateway Time-out") with EntityResponseGenerator
-  val HttpVersionNotSupported = new Status(505, "HTTP Version not supported") with EntityResponseGenerator
-  val VariantAlsoNegotiates = new Status(506, "Variant Also Negotiates") with EntityResponseGenerator
-  val InsufficientStorage = new Status(507, "Insufficient Storage") with EntityResponseGenerator
-  val LoopDetected = new Status(508, "Loop Detected") with EntityResponseGenerator
-  val NotExtended = new Status(510, "Not Extended") with EntityResponseGenerator
-  val NetworkAuthenticationRequired = new Status(511, "Network Authentication Required") with EntityResponseGenerator
->>>>>>> 69326b1a
 }