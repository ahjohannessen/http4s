package org.http4s
package parser

import org.http4s.internal.parboiled2._

private[parser] abstract class Http4sHeaderParser[H <: Header](val input: ParserInput) extends Parser with AdditionalRules  {
  def entry: Rule1[H]

  def parse: ParseResult[H] =
<<<<<<< HEAD
    entry.run()(parseResultDeliveryScheme)
=======
    entry.run()(ScalazDeliverySchemes.Disjunction)
      .leftMap(e => ParseFailure("Invalid header", e.format(input)))
>>>>>>> a642daf0
}<|MERGE_RESOLUTION|>--- conflicted
+++ resolved
@@ -1,16 +1,13 @@
 package org.http4s
 package parser
 
+import cats.implicits._
 import org.http4s.internal.parboiled2._
 
 private[parser] abstract class Http4sHeaderParser[H <: Header](val input: ParserInput) extends Parser with AdditionalRules  {
   def entry: Rule1[H]
 
   def parse: ParseResult[H] =
-<<<<<<< HEAD
-    entry.run()(parseResultDeliveryScheme)
-=======
-    entry.run()(ScalazDeliverySchemes.Disjunction)
+    entry.run()(Parser.DeliveryScheme.Either)
       .leftMap(e => ParseFailure("Invalid header", e.format(input)))
->>>>>>> a642daf0
 }