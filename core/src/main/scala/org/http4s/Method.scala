--- conflicted
+++ resolved
@@ -1,12 +1,7 @@
 package org.http4s
 
-<<<<<<< HEAD
-import scala.collection.concurrent
-import scala.collection.concurrent.TrieMap
 import org.http4s.util.Registry
 
-=======
->>>>>>> ff791737
 /**
  * An HTTP method.
  *
