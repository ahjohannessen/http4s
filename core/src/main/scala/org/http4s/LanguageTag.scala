--- conflicted
+++ resolved
@@ -32,17 +32,12 @@
 //  def apply(primaryTag: String, subTags: String*): LanguageTag = LanguageTag(primaryTag, Q.Unity, subTags)
 }
 
-<<<<<<< HEAD
 final case class LanguageTag(primaryTag: String, q: QValue = QValue.One, subTags: Seq[String] = Nil)
     extends Renderable {
+  @deprecated("Use languageTag.withQValue", "0.16.1")
   def withQuality(q: QValue): LanguageTag = LanguageTag(primaryTag, q, subTags)
-=======
-final case class LanguageTag(primaryTag: String, q: QValue = QValue.One, subTags: Seq[String] = Nil) extends Renderable {
-  @deprecated("Use languageTag.withQValue", "0.16.1")
-  def withQuality(q: QValue): LanguageTag = withQValue(q)
 
   def withQValue(q: QValue): LanguageTag = copy(q = q)
->>>>>>> 8173289a
 
   def render(writer: Writer): writer.type = {
     writer.append(primaryTag)
@@ -59,25 +54,15 @@
 
   @deprecated("Use `Accept-Language`.satisfiedBy(encoding)", "0.16.1")
   def satisfies(encoding: LanguageTag): Boolean = encoding.satisfiedBy(this)
-<<<<<<< HEAD
+
+  @deprecated("Use `Accept-Language`.satisfiedBy(encoding)", "0.16.1")
   def satisfiedBy(encoding: LanguageTag): Boolean =
     (this.primaryTag == "*" || this.primaryTag == encoding.primaryTag) &&
       q.isAcceptable && encoding.q.isAcceptable &&
       q <= encoding.q &&
       checkLists(subTags, encoding.subTags)
-}
-=======
 
-  @deprecated("Use `Accept-Language`.satisfiedBy(encoding)", "0.16.1")
-  def satisfiedBy(encoding: LanguageTag): Boolean = {
-    matches(encoding) && 
-      q.isAcceptable && encoding.q.isAcceptable &&
-      q <= encoding.q
-  }
-
-  def matches(languageTag: LanguageTag): Boolean = {
+  def matches(languageTag: LanguageTag): Boolean =
     this.primaryTag == "*" || (this.primaryTag == languageTag.primaryTag &&
       checkLists(subTags, languageTag.subTags))
-  }
-}
->>>>>>> 8173289a
+}