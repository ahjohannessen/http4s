package org.http4s

import java.io.File
import java.net.{InetAddress, InetSocketAddress}

import cats._
import cats.implicits._
import fs2._
import fs2.text._
import org.http4s.headers._
import org.http4s.server.ServerSoftware
import org.http4s.util.nonEmptyList._

/**
 * Represents a HTTP Message. The interesting subclasses are Request and Response
 * while most of the functionality is found in [[MessageSyntax]] and [[ResponseOps]]
 * @see [[MessageSyntax]], [[ResponseOps]]
 */
sealed trait Message[F[_]] extends MessageOps[F] { self =>
  type Self <: Message[F] { type Self = self.Self }

  def httpVersion: HttpVersion

  def headers: Headers

  def body: EntityBody[F]

  final def bodyAsText(implicit defaultCharset: Charset = DefaultCharset): Stream[F, String] = {
    (charset getOrElse defaultCharset) match {
      case Charset.`UTF-8` =>
        // suspect this one is more efficient, though this is superstition
        body.through(utf8Decode)
      case cs =>
        body.through(util.decode(cs))
    }
  }

  /** True if and only if the body is composed solely of Emits and Halt.  This
    * indicates that the body can be re-run without side-effects. */
  // TODO fs2 port need to replace unemit
  /*
  def isBodyPure: Boolean =
    body.unemit._2.isHalt
   */

  def attributes: AttributeMap

  protected def change(body: EntityBody[F] = body,
    headers: Headers = headers,
    attributes: AttributeMap = attributes): Self

  override def transformHeaders(f: Headers => Headers)(implicit F: Functor[F]): Self =
    change(headers = f(headers))

  override def withAttribute[A](key: AttributeKey[A], value: A)(implicit F: Functor[F]): Self =
    change(attributes = attributes.put(key, value))

  /** Replace the body of this message with a new body
    *
    * @param b body to attach to this method
    * @param w [[EntityEncoder]] with which to convert the body to an [[EntityBody]]
    * @tparam T type of the Body
    * @return a new message with the new body
    */
  def withBody[T](b: T)(implicit F: Functor[F], w: EntityEncoder[F, T]): F[Self] = {
    w.toEntity(b).map { entity =>
      val hs = entity.length match {
        case Some(l) => `Content-Length`(l)::w.headers.toList
        case None    => w.headers
      }
      change(body = entity.body, headers = headers ++ hs)
    }
  }

  def contentLength: Option[Long] = headers.get(`Content-Length`).map(_.length)

  def contentType: Option[`Content-Type`] = headers.get(`Content-Type`)

  /** Returns the charset parameter of the `Content-Type` header, if present.
    * Does not introspect the body for media types that define a charset internally. */
  def charset: Option[Charset] = contentType.flatMap(_.charset)

  def isChunked: Boolean = headers.get(`Transfer-Encoding`).exists(_.values.contains(TransferCoding.chunked))

  /**
   * The trailer headers, as specified in Section 3.6.1 of RFC 2616.  The resulting
   * task might not complete unless the entire body has been consumed.
   */
  def trailerHeaders(implicit F: Applicative[F]): F[Headers] = attributes.get(Message.Keys.TrailerHeaders).getOrElse(F.pure(Headers.empty))

  /** Decode the [[Message]] to the specified type
    *
    * @param decoder [[EntityDecoder]] used to decode the [[Message]]
    * @tparam T type of the result
    * @return the `Task` which will generate the `DecodeResult[T]`
    */
  override def attemptAs[T](implicit F: FlatMap[F], decoder: EntityDecoder[F, T]): DecodeResult[F, T] =
    decoder.decode(this, strict = false)
}

object Message {
  object Keys {
    def TrailerHeaders[F[_]]: AttributeKey[F[Headers]] = AttributeKey.http4s[F[Headers]]("trailer-headers")
  }
}

/** Representation of an incoming HTTP message
  *
  * A Request encapsulates the entirety of the incoming HTTP request including the
  * status line, headers, and a possible request body.
  *
  * @param method [[Method.GET]], [[Method.POST]], etc.
  * @param uri representation of the request URI
  * @param httpVersion the HTTP version
  * @param headers collection of [[Header]]s
  * @param body scalaz.stream.Process[Task,Chunk] defining the body of the request
  * @param attributes Immutable Map used for carrying additional information in a type safe fashion
  */
<<<<<<< HEAD
final case class Request[F[_]](
=======
sealed abstract case class Request(
>>>>>>> a8ff060b
  method: Method = Method.GET,
  uri: Uri = Uri(path = "/"),
  httpVersion: HttpVersion = HttpVersion.`HTTP/1.1`,
  headers: Headers = Headers.empty,
  body: EntityBody[F] = EmptyBody,
  attributes: AttributeMap = AttributeMap.empty
) extends Message[F] with RequestOps[F] {
  import Request._

  type Self = Request[F]

<<<<<<< HEAD
  override protected def change(body: EntityBody[F], headers: Headers, attributes: AttributeMap): Self =
    copy(body = body, headers = headers, attributes = attributes)
=======
  private def requestCopy(
      method: Method = this.method,
      uri: Uri = this.uri,
      httpVersion: HttpVersion = this.httpVersion,
      headers: Headers = this.headers,
      body: EntityBody = this.body,
      attributes: AttributeMap = this.attributes
    ): Request =
    Request(
      method = method,
      uri = uri,
      httpVersion = httpVersion,
      headers = headers,
      body = body,
      attributes = attributes
    )

  @deprecated(message = "Copy method is unsafe for setting path info. Use with... methods instead", "0.17.0-M3")
  def copy(
    method: Method = this.method,
    uri: Uri = this.uri,
    httpVersion: HttpVersion = this.httpVersion,
    headers: Headers = this.headers,
    body: EntityBody = this.body,
    attributes: AttributeMap = this.attributes
  ): Request =
    requestCopy(
      method = method,
      uri = uri,
      httpVersion = httpVersion,
      headers = headers,
      body = body,
      attributes = attributes
    )

  def withMethod(method: Method) = requestCopy(method = method)
  def withUri(uri: Uri) = requestCopy(uri = uri, attributes = attributes -- Request.Keys.PathInfoCaret)
  def withHttpVersion(httpVersion: HttpVersion) = requestCopy(httpVersion = httpVersion)
  def withHeaders(headers: Headers) = requestCopy(headers = headers)
  def withBody(body: EntityBody) = requestCopy(body = body)
  def withAttributes(attributes: AttributeMap) = requestCopy(attributes = attributes)

  override protected def change(body: EntityBody, headers: Headers, attributes: AttributeMap): Self =
    withBody(body).withHeaders(headers).withAttributes(attributes)
>>>>>>> a8ff060b

  lazy val authType: Option[AuthScheme] = headers.get(Authorization).map(_.credentials.authScheme)

  lazy val (scriptName, pathInfo) = {
    val caret = attributes.get(Request.Keys.PathInfoCaret).getOrElse(0)
    uri.path.splitAt(caret)
  }

<<<<<<< HEAD
  def withPathInfo(pi: String)(implicit F: Functor[F]): Request[F] =
    copy(uri = uri.withPath(scriptName + pi))
=======
  def withPathInfo(pi: String): Request =
    withUri(uri.withPath(scriptName + pi))
>>>>>>> a8ff060b

  lazy val pathTranslated: Option[File] = attributes.get(Keys.PathTranslated)

  def queryString: String = uri.query.renderString

  /**
   * Representation of the query string as a map
   *
   * In case a parameter is available in query string but no value is there the
   * sequence will be empty. If the value is empty the the sequence contains an
   * empty string.
   *
   * =====Examples=====
   * <table>
   * <tr><th>Query String</th><th>Map</th></tr>
   * <tr><td><code>?param=v</code></td><td><code>Map("param" -> Seq("v"))</code></td></tr>
   * <tr><td><code>?param=</code></td><td><code>Map("param" -> Seq(""))</code></td></tr>
   * <tr><td><code>?param</code></td><td><code>Map("param" -> Seq())</code></td></tr>
   * <tr><td><code>?=value</code></td><td><code>Map("" -> Seq("value"))</code></td></tr>
   * <tr><td><code>?p1=v1&amp;p1=v2&amp;p2=v3&amp;p2=v3</code></td><td><code>Map("p1" -> Seq("v1","v2"), "p2" -> Seq("v3","v4"))</code></td></tr>
   * </table>
   *
   * The query string is lazily parsed. If an error occurs during parsing
   * an empty `Map` is returned.
   */
  def multiParams: Map[String, Seq[String]] = uri.multiParams

  /**
   * View of the head elements of the URI parameters in query string.
   *
   * In case a parameter has no value the map returns an empty string.
   *
   * @see multiParams
   */
  def params: Map[String, String] = uri.params

  private lazy val connectionInfo = attributes.get(Keys.ConnectionInfo)

  lazy val remote: Option[InetSocketAddress] = connectionInfo.map(_.remote)
  lazy val remoteAddr: Option[String] = remote.map(_.getHostString)
  lazy val remoteHost: Option[String] = remote.map(_.getHostName)
  lazy val remotePort: Option[Int]    = remote.map(_.getPort)

  lazy val remoteUser: Option[String] = None

  lazy val server: Option[InetSocketAddress] = connectionInfo.map(_.local)
  lazy val serverAddr: String =
    server.map(_.getHostString)
      .orElse(uri.host.map(_.value))
      .orElse(headers.get(Host).map(_.host))
      .getOrElse(InetAddress.getLocalHost.getHostName)

  lazy val serverPort: Int =
    server.map(_.getPort)
      .orElse(uri.port)
      .orElse(headers.get(Host).flatMap(_.port))
      .getOrElse(80) // scalastyle:ignore

  /** Whether the Request was received over a secure medium */
  lazy val isSecure: Option[Boolean] = connectionInfo.map(_.secure)

  def serverSoftware: ServerSoftware = attributes.get(Keys.ServerSoftware).getOrElse(ServerSoftware.Unknown)

  def decodeWith[A](decoder: EntityDecoder[F, A], strict: Boolean)(f: A => F[Response[F]])(implicit F: Monad[F]): F[Response[F]] =
    decoder.decode(this, strict = strict).fold(_.toHttpResponse[F](httpVersion), f).flatten

  override def toString: String =
<<<<<<< HEAD
    s"""Request(method=$method, uri=$uri, headers=$headers"""
=======
    s"""Request(method=$method, uri=$uri, headers=${headers})"""
>>>>>>> a8ff060b

  // A request is idempotent if and only if its method is idempotent and its body
  // is pure.  If true, this request can be submitted multipe times.
  // TODO fs2 port uncomment when isBodyPure is back
  /*
  def isIdempotent: Boolean =
    method.isIdempotent && isBodyPure
   */
}

object Request {

  def apply(
    method: Method = Method.GET,
    uri: Uri = Uri(path = "/"),
    httpVersion: HttpVersion = HttpVersion.`HTTP/1.1`,
    headers: Headers = Headers.empty,
    body: EntityBody = EmptyBody,
    attributes: AttributeMap = AttributeMap.empty
  ) =
    new Request(
      method = method,
      uri = uri,
      httpVersion = httpVersion,
      headers = headers,
      body = body,
      attributes = attributes
    ) {}


  final case class Connection(local: InetSocketAddress, remote: InetSocketAddress, secure: Boolean)

  object Keys {
    val PathInfoCaret = AttributeKey.http4s[Int]("request.pathInfoCaret")
    val PathTranslated = AttributeKey.http4s[File]("request.pathTranslated")
    val ConnectionInfo = AttributeKey.http4s[Connection]("request.remote")
    val ServerSoftware = AttributeKey.http4s[ServerSoftware]("request.serverSoftware")
  }
}

/**
 * Represents that a service either returns a [[Response]] or a [[Pass]] to fall through
 * to another service.
 */
sealed trait MaybeResponse[F[_]] {
  def cata[A](f: Response[F] => A, a: => A): A =
    this match {
      case r: Response[F] => f(r)
      case _: Pass[F] => a
    }

  def orElse[B >: Response[F]](b: => B): B =
    this match {
      case r: Response[F] => r
      case _: Pass[F] => b
    }

  def orNotFound: Response[F] =
    orElse(Response(Status.NotFound))

  def toOption: Option[Response[F]] =
    cata(Some(_), None)
}

object MaybeResponse {
  implicit def instance[F[_]]: Monoid[MaybeResponse[F]] =
    new Monoid[MaybeResponse[F]] {
      def empty =
        Pass()
      def combine(a: MaybeResponse[F], b: MaybeResponse[F]) =
        a orElse b
    }

//  implicit def monadInstance[F[_]](implicit F: Monad[F]): Monoid[F[MaybeResponse[F]]] =
//    new Monoid[F[MaybeResponse[F]]] {
//      def empty =
//        F.pure(Pass())
//      def combine(fa: F[MaybeResponse[F]], fb: F[MaybeResponse[F]]): F[MaybeResponse[F]] =
//        fa.flatMap(_.cata(F.pure, fb))
//    }
}

final case class Pass[F[_]]() extends MaybeResponse[F]

object Pass {
  def pure[F[_]](implicit F: Applicative[F]): F[MaybeResponse[F]] = F.pure(Pass[F]())
}

/** Representation of the HTTP response to send back to the client
 *
 * @param status [[Status]] code and message
 * @param headers [[Headers]] containing all response headers
 * @param body EntityBody[F] representing the possible body of the response
 * @param attributes [[AttributeMap]] containing additional parameters which may be used by the http4s
 *                   backend for additional processing such as java.io.File object
 */
final case class Response[F[_]](
  status: Status = Status.Ok,
  httpVersion: HttpVersion = HttpVersion.`HTTP/1.1`,
  headers: Headers = Headers.empty,
  body: EntityBody[F] = EmptyBody,
  attributes: AttributeMap = AttributeMap.empty)
    extends Message[F] with MaybeResponse[F] with ResponseOps[F] {
  type Self = Response[F]

  override def withStatus(status: Status)(implicit F: Functor[F]): Self =
    copy(status = status)

  override protected def change(body: EntityBody[F], headers: Headers, attributes: AttributeMap): Self =
    copy(body = body, headers = headers, attributes = attributes)

  override def toString: String =
    s"""Response(status=${status.code}, headers=$headers)"""

  def asMaybeResponse: MaybeResponse[F] = this
}

object Response {
  def notFound[F[_]](request: Request[F])(implicit F: Functor[F], EE: EntityEncoder[F, String]): F[Response[F]] = {
    val body = s"${request.pathInfo} not found"
    Response[F](Status.NotFound).withBody(body)
  }
}<|MERGE_RESOLUTION|>--- conflicted
+++ resolved
@@ -116,11 +116,7 @@
   * @param body scalaz.stream.Process[Task,Chunk] defining the body of the request
   * @param attributes Immutable Map used for carrying additional information in a type safe fashion
   */
-<<<<<<< HEAD
-final case class Request[F[_]](
-=======
-sealed abstract case class Request(
->>>>>>> a8ff060b
+sealed abstract case class Request[F[_]](
   method: Method = Method.GET,
   uri: Uri = Uri(path = "/"),
   httpVersion: HttpVersion = HttpVersion.`HTTP/1.1`,
@@ -132,18 +128,14 @@
 
   type Self = Request[F]
 
-<<<<<<< HEAD
-  override protected def change(body: EntityBody[F], headers: Headers, attributes: AttributeMap): Self =
-    copy(body = body, headers = headers, attributes = attributes)
-=======
   private def requestCopy(
       method: Method = this.method,
       uri: Uri = this.uri,
       httpVersion: HttpVersion = this.httpVersion,
       headers: Headers = this.headers,
-      body: EntityBody = this.body,
+      body: EntityBody[F] = this.body,
       attributes: AttributeMap = this.attributes
-    ): Request =
+    ): Request[F] =
     Request(
       method = method,
       uri = uri,
@@ -159,9 +151,9 @@
     uri: Uri = this.uri,
     httpVersion: HttpVersion = this.httpVersion,
     headers: Headers = this.headers,
-    body: EntityBody = this.body,
+    body: EntityBody[F] = this.body,
     attributes: AttributeMap = this.attributes
-  ): Request =
+  ): Request[F] =
     requestCopy(
       method = method,
       uri = uri,
@@ -175,12 +167,11 @@
   def withUri(uri: Uri) = requestCopy(uri = uri, attributes = attributes -- Request.Keys.PathInfoCaret)
   def withHttpVersion(httpVersion: HttpVersion) = requestCopy(httpVersion = httpVersion)
   def withHeaders(headers: Headers) = requestCopy(headers = headers)
-  def withBody(body: EntityBody) = requestCopy(body = body)
+  def withBody(body: EntityBody[F]) = requestCopy(body = body)
   def withAttributes(attributes: AttributeMap) = requestCopy(attributes = attributes)
 
-  override protected def change(body: EntityBody, headers: Headers, attributes: AttributeMap): Self =
+  override protected def change(body: EntityBody[F], headers: Headers, attributes: AttributeMap): Self =
     withBody(body).withHeaders(headers).withAttributes(attributes)
->>>>>>> a8ff060b
 
   lazy val authType: Option[AuthScheme] = headers.get(Authorization).map(_.credentials.authScheme)
 
@@ -189,13 +180,8 @@
     uri.path.splitAt(caret)
   }
 
-<<<<<<< HEAD
-  def withPathInfo(pi: String)(implicit F: Functor[F]): Request[F] =
-    copy(uri = uri.withPath(scriptName + pi))
-=======
-  def withPathInfo(pi: String): Request =
+  def withPathInfo(pi: String): Request[F] =
     withUri(uri.withPath(scriptName + pi))
->>>>>>> a8ff060b
 
   lazy val pathTranslated: Option[File] = attributes.get(Keys.PathTranslated)
 
@@ -263,11 +249,7 @@
     decoder.decode(this, strict = strict).fold(_.toHttpResponse[F](httpVersion), f).flatten
 
   override def toString: String =
-<<<<<<< HEAD
-    s"""Request(method=$method, uri=$uri, headers=$headers"""
-=======
-    s"""Request(method=$method, uri=$uri, headers=${headers})"""
->>>>>>> a8ff060b
+    s"""Request(method=$method, uri=$uri, headers=$headers)"""
 
   // A request is idempotent if and only if its method is idempotent and its body
   // is pure.  If true, this request can be submitted multipe times.
@@ -280,15 +262,15 @@
 
 object Request {
 
-  def apply(
+  def apply[F[_]](
     method: Method = Method.GET,
     uri: Uri = Uri(path = "/"),
     httpVersion: HttpVersion = HttpVersion.`HTTP/1.1`,
     headers: Headers = Headers.empty,
-    body: EntityBody = EmptyBody,
+    body: EntityBody[F] = EmptyBody,
     attributes: AttributeMap = AttributeMap.empty
-  ) =
-    new Request(
+  ): Request[F] =
+    new Request[F](
       method = method,
       uri = uri,
       httpVersion = httpVersion,
