--- conflicted
+++ resolved
@@ -35,17 +35,10 @@
   private def mkBuffer(s: String): ByteBuffer =
     ByteBuffer.wrap(s.getBytes(StandardCharsets.ISO_8859_1))
   
-<<<<<<< HEAD
   private def mkClient(head: => HeadStage[ByteBuffer], tail: => BlazeConnection[IO])
-              (idleTimeout: Duration, requestTimeout: Duration): Client[IO] = {
+              (responseHeaderTimeout: Duration = Duration.Inf, idleTimeout: Duration = Duration.Inf, requestTimeout: Duration = Duration.Inf): Client[IO] = {
     val manager = MockClientBuilder.manager(head, tail)
-    BlazeClient(manager, defaultConfig.copy(idleTimeout = idleTimeout, requestTimeout = requestTimeout), IO.unit)
-=======
-  private def mkClient(head: => HeadStage[ByteBuffer], tail: => BlazeConnection)
-              (responseHeaderTimeout: Duration = Duration.Inf, idleTimeout: Duration = Duration.Inf, requestTimeout: Duration = Duration.Inf): Client = {
-    val manager = MockClientBuilder.manager(head, tail)
-    BlazeClient(manager, defaultConfig.copy(responseHeaderTimeout = responseHeaderTimeout, idleTimeout = idleTimeout, requestTimeout = requestTimeout), Task.now(()))
->>>>>>> 4fb8ccae
+    BlazeClient(manager, defaultConfig.copy(responseHeaderTimeout = responseHeaderTimeout, idleTimeout = idleTimeout, requestTimeout = requestTimeout), IO.unit)
   }
 
   "Http1ClientStage responses" should {
@@ -134,13 +127,8 @@
 
       val tail = new Http1Connection[IO](RequestKey.fromRequest(req), defaultConfig)
       val (f, b) = resp.splitAt(resp.length - 1)
-<<<<<<< HEAD
       val h = new SeqTestHead(Seq(f, b).map(mkBuffer))
-      val c = mkClient(h, tail)(10.second, 30.seconds)
-=======
-      val h = new SeqTestHead(Seq(f,b).map(mkBuffer))
       val c = mkClient(h, tail)(idleTimeout = 10.second, requestTimeout = 30.seconds)
->>>>>>> 4fb8ccae
 
       c.fetchAs[String](req).unsafeRunSync() must_== "done"
     }
@@ -174,7 +162,7 @@
       // header is split into two chunks, we wait for 1.5x
       val c = mkClient(h, tail)(responseHeaderTimeout = 750.millis)
 
-      c.fetchAs[String](FooRequest).unsafeRun must throwA[TimeoutException]
+      c.fetchAs[String](FooRequest).unsafeRunSync must throwA[TimeoutException]
     }
 
     "No Response head timeout on fast header" in {
@@ -186,7 +174,7 @@
 
       val result = tail.runRequest(FooRequest).as[String]
 
-      c.fetchAs[String](FooRequest).unsafeRun must_== "done"
+      c.fetchAs[String](FooRequest).unsafeRunSync must_== "done"
     }
   }
 }