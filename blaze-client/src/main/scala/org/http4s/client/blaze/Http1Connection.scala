package org.http4s
package client
package blaze

import java.nio.ByteBuffer
<<<<<<< HEAD
=======
import java.util.concurrent.TimeoutException
>>>>>>> f0096e5b
import java.util.concurrent.atomic.AtomicReference
import java.util.concurrent.{ExecutorService, TimeoutException}

<<<<<<< HEAD
import cats.effect._
import cats.implicits._
import fs2._
=======
import cats.implicits._
import fs2.interop.cats._
import fs2.{Strategy, Task, _}
>>>>>>> f0096e5b
import org.http4s.Uri.{Authority, RegName}
import org.http4s.blaze.Http1Stage
import org.http4s.blaze.pipeline.Command
import org.http4s.blaze.pipeline.Command.EOF
import org.http4s.blaze.util.EntityBodyWriter
import org.http4s.headers.{Connection, Host, `Content-Length`, `User-Agent`}
import org.http4s.util.{StringWriter, Writer}
import org.http4s.{headers => H}

import scala.annotation.tailrec
import scala.concurrent.{ExecutionContext, Future}
import scala.util.{Failure, Success}

<<<<<<< HEAD
private final class Http1Connection[F[_]](val requestKey: RequestKey,
                                          config: BlazeClientConfig,
                                          executor: ExecutorService,
                                          protected val ec: ExecutionContext)
                                         (implicit protected val F: Effect[F])
  extends Http1Stage[F] with BlazeConnection[F] {
=======
private final class Http1Connection(val requestKey: RequestKey,
                                    config: BlazeClientConfig)
  extends Http1Stage with BlazeConnection {
>>>>>>> f0096e5b
  import org.http4s.client.blaze.Http1Connection._

  protected override val executionContext = config.executionContext

  override def name: String = getClass.getName
  private val parser =
    new BlazeHttp1ClientParser(config.maxResponseLineSize, config.maxHeaderLength,
                               config.maxChunkSize, config.lenientParser)

<<<<<<< HEAD
=======
  implicit private val strategy = Strategy.fromExecutionContext(config.executionContext)
>>>>>>> f0096e5b
  private val stageState = new AtomicReference[State](Idle)

  override def isClosed: Boolean = stageState.get match {
    case Error(_) => true
    case _        => false
  }

  override def isRecyclable: Boolean = stageState.get == Idle

  override def shutdown(): Unit = stageShutdown()

  override def stageShutdown(): Unit = shutdownWithError(EOF)

  override protected def fatalError(t: Throwable, msg: String): Unit = {
    val realErr = t match {
      case _: TimeoutException => EOF
      case EOF                 => EOF
      case t                   =>
        logger.error(t)(s"Fatal Error: $msg")
        t
    }
    shutdownWithError(realErr)
  }

  @tailrec
  private def shutdownWithError(t: Throwable): Unit = stageState.get match {
    // If we have a real error, lets put it here.
    case st@ Error(EOF) if t != EOF =>
      if (!stageState.compareAndSet(st, Error(t))) shutdownWithError(t)
      else sendOutboundCommand(Command.Error(t))

    case Error(_) => // NOOP: already shutdown

    case x =>
      if (!stageState.compareAndSet(x, Error(t))) shutdownWithError(t)
      else {
        val cmd = t match {
          case EOF => Command.Disconnect
          case _   => Command.Error(t)
        }
        sendOutboundCommand(cmd)
        super.stageShutdown()
      }
  }

  @tailrec
  def reset(): Unit = {
    stageState.get() match {
      case v@ (Running | Idle) =>
        if (stageState.compareAndSet(v, Idle)) parser.reset()
        else reset()
      case Error(_) => // NOOP: we don't reset on an error.
    }
  }

  def runRequest(req: Request[F]): F[Response[F]] = F.suspend[Response[F]] {
    stageState.get match {
      case Idle =>
        if (stageState.compareAndSet(Idle, Running)) {
          logger.debug(s"Connection was idle. Running.")
          executeRequest(req)
        }
        else {
          logger.debug(s"Connection changed state since checking it was idle. Looping.")
          runRequest(req)
        }
      case Running =>
        logger.error(s"Tried to run a request already in running state.")
        F.raiseError(InProgressException)
      case Error(e) =>
        logger.debug(s"Tried to run a request in closed/error state: $e")
        F.raiseError(e)
    }
  }

  override protected def doParseContent(buffer: ByteBuffer): Option[ByteBuffer] = parser.doParseContent(buffer)

  override protected def contentComplete(): Boolean = parser.contentComplete()

  private def executeRequest(req: Request[F]): F[Response[F]] = {
    logger.debug(s"Beginning request: ${req.method} ${req.uri}")
    validateRequest(req) match {
      case Left(e)    => F.raiseError(e)
      case Right(req) => F.suspend {
        val initWriterSize : Int = 512
        val rr : StringWriter = new StringWriter(initWriterSize)
        val isServer : Boolean = false

        // Side Effecting Code
        encodeRequestLine(req, rr)
        Http1Stage.encodeHeaders(req.headers, rr, isServer)
        if (config.userAgent.nonEmpty && req.headers.get(`User-Agent`).isEmpty) {
          rr << config.userAgent.get << "\r\n"
        }

        val mustClose : Boolean = H.Connection.from(req.headers) match {
          case Some(conn) => checkCloseConnection(conn, rr)
          case None => getHttpMinor(req) == 0
        }

        val bodyTask : F[Boolean] = getChunkEncoder(req, mustClose, rr)
          .writeEntityBody(req.body)
          .recover {
            case EOF => false
          }
        // If we get a pipeline closed, we might still be good. Check response
        val responseTask : F[Response[F]] = receiveResponse(mustClose, doesntHaveBody = req.method == Method.HEAD)

        bodyTask
          .followedBy(responseTask)
          .handleErrorWith { t =>
            fatalError(t, "Error executing request")
            F.raiseError(t)
          }
      }
    }
  }

  private def receiveResponse(closeOnFinish: Boolean, doesntHaveBody: Boolean): F[Response[F]] =
    F.async[Response[F]](cb => readAndParsePrelude(cb, closeOnFinish, doesntHaveBody, "Initial Read"))

  // this method will get some data, and try to continue parsing using the implicit ec
  private def readAndParsePrelude(cb: Callback[Response[F]], closeOnFinish: Boolean, doesntHaveBody: Boolean, phase: String): Unit = {
    channelRead().onComplete {
      case Success(buff) => parsePrelude(buff, closeOnFinish, doesntHaveBody, cb)
      case Failure(EOF)  => stageState.get match {
        case Idle | Running => shutdown(); cb(Left(EOF))
        case Error(e)       => cb(Left(e))
      }

      case Failure(t)    =>
        fatalError(t, s"Error during phase: $phase")
        cb(Left(t))
    }(config.executionContext)
  }

  private def parsePrelude(buffer: ByteBuffer, closeOnFinish: Boolean, doesntHaveBody: Boolean, cb: Callback[Response[F]]): Unit = {
    try {
      if (!parser.finishedResponseLine(buffer)) readAndParsePrelude(cb, closeOnFinish, doesntHaveBody, "Response Line Parsing")
      else if (!parser.finishedHeaders(buffer)) readAndParsePrelude(cb, closeOnFinish, doesntHaveBody, "Header Parsing")
      else {
        // Get headers and determine if we need to close
        val headers : Headers         = parser.getHeaders()
        val status : Status           = parser.getStatus()
        val httpVersion : HttpVersion = parser.getHttpVersion()

        // we are now to the body
        def terminationCondition(): Either[Throwable, Option[Chunk[Byte]]] = stageState.get match {  // if we don't have a length, EOF signals the end of the body.
          case Error(e) if e != EOF => Either.left(e)
          case _ =>
            if (parser.definedContentLength() || parser.isChunked()) Either.left(InvalidBodyException("Received premature EOF."))
            else Either.right(None)
        }

        def cleanup(): Unit = {
          if (closeOnFinish || headers.get(Connection).exists(_.hasClose)) {
            logger.debug("Message body complete. Shutting down.")
            stageShutdown()
          }
          else {
            logger.debug(s"Resetting $name after completing request.")
            reset()
          }
        }

        val (attributes, body) : (AttributeMap, EntityBody[F]) = if (doesntHaveBody) {
          // responses to HEAD requests do not have a body
          cleanup()
          (AttributeMap.empty, EmptyBody)
        } else {
          // We are to the point of parsing the body and then cleaning up
          val (rawBody, _): (EntityBody[F], () => Future[ByteBuffer]) = collectBodyFromParser(buffer, terminationCondition _)

          // to collect the trailers we need a cleanup helper and a Task in the attribute map
          val (trailerCleanup, attributes) : (()=> Unit, AttributeMap) = {
            if (parser.getHttpVersion().minor == 1 && parser.isChunked()) {
              val trailers = new AtomicReference(Headers.empty)

              val attrs = AttributeMap.empty.put[F[Headers]](Message.Keys.TrailerHeaders, F.suspend {
                if (parser.contentComplete()) F.pure(trailers.get())
                else F.raiseError(new IllegalStateException("Attempted to collect trailers before the body was complete."))
              })

              (() => trailers.set(parser.getHeaders()), attrs)
            }
            else ( { () => () }, AttributeMap.empty)
          }

          if (parser.contentComplete()) {
            trailerCleanup()
            cleanup()
            attributes -> rawBody
          } else {
            attributes -> rawBody.onFinalize(Stream.eval_(F.shift(ec) >> F.delay { trailerCleanup(); cleanup(); stageShutdown() }).run)
          }
        }
        cb(Right(
          Response[F](status = status,
            httpVersion = httpVersion,
            headers = headers,
            body = body,
            attributes = attributes)
        ))
      }
    } catch {
      case t: Throwable =>
        logger.error(t)("Error during client request decode loop")
        cb(Left(t))
    }
  }

  ///////////////////////// Private helpers /////////////////////////

  /** Validates the request, attempting to fix it if possible,
    * returning an Exception if invalid, None otherwise */
  @tailrec private def validateRequest(req: Request[F]): Either[Exception, Request[F]] = {
    val minor : Int = getHttpMinor(req)

      // If we are HTTP/1.0, make sure HTTP/1.0 has no body or a Content-Length header
    if (minor == 0 && `Content-Length`.from(req.headers).isEmpty) {
      logger.warn(s"Request $req is HTTP/1.0 but lacks a length header. Transforming to HTTP/1.1")
      validateRequest(req.withHttpVersion(HttpVersion.`HTTP/1.1`))
    }
      // Ensure we have a host header for HTTP/1.1
    else if (minor == 1 && req.uri.host.isEmpty) { // this is unlikely if not impossible
      if (Host.from(req.headers).isDefined) {
        val host = Host.from(req.headers).get
        val newAuth = req.uri.authority match {
          case Some(auth) => auth.copy(host = RegName(host.host), port = host.port)
          case None => Authority(host = RegName(host.host), port = host.port)
        }
        validateRequest(req.withUri(req.uri.copy(authority = Some(newAuth))))
      }
      else if ( `Content-Length`.from(req.headers).nonEmpty) {  // translate to HTTP/1.0
        validateRequest(req.withHttpVersion(HttpVersion.`HTTP/1.0`))
      } else {
        Left(new IllegalArgumentException("Host header required for HTTP/1.1 request"))
      }
    }
    else if (req.uri.path == "") Right(req.withUri(req.uri.copy(path = "/")))
    else Right(req) // All appears to be well
  }

  private def getChunkEncoder(req: Request[F], closeHeader: Boolean, rr: StringWriter): EntityBodyWriter[F] =
    getEncoder(req, rr, getHttpMinor(req), closeHeader)
}

private object Http1Connection {
  case object InProgressException extends Exception("Stage has request in progress")

  // ADT representing the state that the ClientStage can be in
  private sealed trait State
  private case object Idle extends State
  private case object Running extends State
  private final case class Error(exc: Throwable) extends State

  private def getHttpMinor[F[_]](req: Request[F]): Int = req.httpVersion.minor

  private def encodeRequestLine[F[_]](req: Request[F], writer: Writer): writer.type = {
    val uri = req.uri
    writer << req.method << ' ' << uri.copy(scheme = None, authority = None, fragment = None) << ' ' << req.httpVersion << "\r\n"
    if (getHttpMinor(req) == 1 && Host.from(req.headers).isEmpty) { // need to add the host header for HTTP/1.1
      uri.host match {
        case Some(host) =>
          writer << "Host: " << host.value
          if (uri.port.isDefined)  writer << ':' << uri.port.get
          writer << "\r\n"

        case None =>
           // TODO: do we want to do this by exception?
          throw new IllegalArgumentException("Request URI must have a host.")
      }
      writer
    } else writer
  }
}
<|MERGE_RESOLUTION|>--- conflicted
+++ resolved
@@ -3,22 +3,12 @@
 package blaze
 
 import java.nio.ByteBuffer
-<<<<<<< HEAD
-=======
 import java.util.concurrent.TimeoutException
->>>>>>> f0096e5b
 import java.util.concurrent.atomic.AtomicReference
-import java.util.concurrent.{ExecutorService, TimeoutException}
-
-<<<<<<< HEAD
+
 import cats.effect._
 import cats.implicits._
 import fs2._
-=======
-import cats.implicits._
-import fs2.interop.cats._
-import fs2.{Strategy, Task, _}
->>>>>>> f0096e5b
 import org.http4s.Uri.{Authority, RegName}
 import org.http4s.blaze.Http1Stage
 import org.http4s.blaze.pipeline.Command
@@ -29,21 +19,13 @@
 import org.http4s.{headers => H}
 
 import scala.annotation.tailrec
-import scala.concurrent.{ExecutionContext, Future}
+import scala.concurrent.Future
 import scala.util.{Failure, Success}
 
-<<<<<<< HEAD
 private final class Http1Connection[F[_]](val requestKey: RequestKey,
-                                          config: BlazeClientConfig,
-                                          executor: ExecutorService,
-                                          protected val ec: ExecutionContext)
+                                          config: BlazeClientConfig)
                                          (implicit protected val F: Effect[F])
   extends Http1Stage[F] with BlazeConnection[F] {
-=======
-private final class Http1Connection(val requestKey: RequestKey,
-                                    config: BlazeClientConfig)
-  extends Http1Stage with BlazeConnection {
->>>>>>> f0096e5b
   import org.http4s.client.blaze.Http1Connection._
 
   protected override val executionContext = config.executionContext
@@ -53,10 +35,6 @@
     new BlazeHttp1ClientParser(config.maxResponseLineSize, config.maxHeaderLength,
                                config.maxChunkSize, config.lenientParser)
 
-<<<<<<< HEAD
-=======
-  implicit private val strategy = Strategy.fromExecutionContext(config.executionContext)
->>>>>>> f0096e5b
   private val stageState = new AtomicReference[State](Idle)
 
   override def isClosed: Boolean = stageState.get match {
@@ -250,7 +228,7 @@
             cleanup()
             attributes -> rawBody
           } else {
-            attributes -> rawBody.onFinalize(Stream.eval_(F.shift(ec) >> F.delay { trailerCleanup(); cleanup(); stageShutdown() }).run)
+            attributes -> rawBody.onFinalize(Stream.eval_(F.shift(executionContext) >> F.delay { trailerCleanup(); cleanup(); stageShutdown() }).run)
           }
         }
         cb(Right(
