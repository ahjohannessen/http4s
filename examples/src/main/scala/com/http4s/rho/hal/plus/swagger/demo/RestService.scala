--- conflicted
+++ resolved
@@ -55,13 +55,8 @@
   val browserPatternsById = browsers / id / "patterns"
   GET / browserPatternsById |>> { (request: Request, id: Int) =>
     val found = for { patterns <- businessLayer.findBrowserPatternsByBrowserId(id) }
-<<<<<<< HEAD
-      yield \/-(Ok(browserPatternsAsResource(self, 0, Int.MaxValue, patterns, patterns.size).build))
+      yield \/-(Ok(browserPatternsAsResource(request, 0, Int.MaxValue, patterns, patterns.size).build))
     found getOrElse -\/(NotFound(warning(s"Browser $id not found")))
-=======
-      yield \/-(Ok(browserPatternsAsResource(request, 0, Int.MaxValue, patterns, patterns.size).build))
-    found getOrElse -\/(NotFound(warning(s"Browser $id not found").asInstanceOf[ResourceObject[Browser, Nothing]]))
->>>>>>> 1d23c2a7
   }
 
   val browserPatterns = "browser-patterns"
