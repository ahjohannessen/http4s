package com.http4s.rho.swagger.demo

import java.util.concurrent.atomic.AtomicInteger

import org.http4s.Uri
import org.http4s.UrlForm
import org.http4s.rho.RhoService
import org.http4s.rho.swagger.SwaggerSupport
import org.http4s.scalaxml._

import JsonEncoder.AutoSerializable
import org.http4s.util.UrlFormCodec
import scalaz._
import scalaz.Scalaz._
import scalaz.concurrent.Task

object MyService extends RhoService with SwaggerSupport {
  import org.http4s.rho._
  import org.http4s.rho.swagger._
  import org.http4s.EntityDecoder

  import org.http4s.headers
  import org.http4s.{Request, Headers, DateTime}

  case class JsonResult(name: String, number: Int) extends AutoSerializable

  val requireCookie = requireThatR(headers.Cookie){ cookie =>
    cookie.values.toList.find(c => c.name == "Foo" && c.content == "bar") match {
      case Some(_) => None   // Cookie found, good to go.
      case None => // Didn't find cookie
        Some(TemporaryRedirect(uri("/addcookie")))
    }
  }

  "We don't want to have a real 'root' route anyway... " **
    GET |>> TemporaryRedirect(Uri(path="/swagger-ui"))

  // We want to define this chunk of the service as abstract for reuse below
  val hello = GET / "hello"

  "Simple hello world route" **
    hello |>> Ok("Hello world!")

  "A variant of the hello route that takes an Int param" **
    hello / pathVar[Int] |>> { i: Int => Ok(s"You returned $i") }

  "Generates some JSON data from a route param, and a query Int" **
    GET / "result" / 'foo +? param[Int]("id") |>>
    { (name: String, id: Int) => Ok(JsonResult(name, id)) }

  "Two different response codes can result from this route based on the number given" **
    GET / "differentstatus" / pathVar[Int] |>> { i: Int =>
      if (i >= 0) Ok(JsonResult("Good result", i))
      else BadRequest(<html><body>Negative number: { i }</body></html>)
    }

  "This gets a simple counter for the number of times this route has been requested" **
    GET / "counter" |>> {
      val i = new AtomicInteger(0)
      Task(<html><body><h2>{ s"The number is ${i.getAndIncrement()}" }</h2></body></html>)
    }

<<<<<<< HEAD
  "Adds the cookie Foo=bar to the client" **
    GET / "addcookie" |>> {
      Ok("You now have a good cookie!").addCookie("Foo", "bar")
    }

  "Sets the cookie Foo=barr to the client" **
    GET / "addbadcookie" |>> {
    Ok("You now have an evil cookie!").addCookie("Foo", "barr")
  }

  "Checks the Foo cookie to make sure its 'bar'" **
    GET / "checkcookie" >>> requireCookie |>> Ok("Good job, you have the cookie!")

  "Clears the cookies" **
    GET / "clearcookies" |>> { req: Request =>
      val hs = req.headers.get(headers.Cookie) match {
        case None         => Headers.empty
        case Some(cookie) =>
          Headers(cookie.values.toList.map{ c => headers.`Set-Cookie`(c.copy(expires = Some(DateTime.UnixEpoch), maxAge = Some(0))) })
      }

      Ok("Deleted cookies!").withHeaders(hs)
=======
  "This route allows your to post stuff" **
    POST / "post" ^ EntityDecoder.text |>> { body: String =>
      "You posted: " + body
>>>>>>> ee812954
    }
}<|MERGE_RESOLUTION|>--- conflicted
+++ resolved
@@ -60,7 +60,6 @@
       Task(<html><body><h2>{ s"The number is ${i.getAndIncrement()}" }</h2></body></html>)
     }
 
-<<<<<<< HEAD
   "Adds the cookie Foo=bar to the client" **
     GET / "addcookie" |>> {
       Ok("You now have a good cookie!").addCookie("Foo", "bar")
@@ -76,17 +75,17 @@
 
   "Clears the cookies" **
     GET / "clearcookies" |>> { req: Request =>
-      val hs = req.headers.get(headers.Cookie) match {
-        case None         => Headers.empty
-        case Some(cookie) =>
-          Headers(cookie.values.toList.map{ c => headers.`Set-Cookie`(c.copy(expires = Some(DateTime.UnixEpoch), maxAge = Some(0))) })
-      }
+    val hs = req.headers.get(headers.Cookie) match {
+      case None => Headers.empty
+      case Some(cookie) =>
+        Headers(cookie.values.toList.map { c => headers.`Set-Cookie`(c.copy(expires = Some(DateTime.UnixEpoch), maxAge = Some(0)))})
+    }
 
-      Ok("Deleted cookies!").withHeaders(hs)
-=======
+    Ok("Deleted cookies!").withHeaders(hs)
+  }
+
   "This route allows your to post stuff" **
     POST / "post" ^ EntityDecoder.text |>> { body: String =>
       "You posted: " + body
->>>>>>> ee812954
     }
 }