--- conflicted
+++ resolved
@@ -171,17 +171,11 @@
 
     ///////////////////////////////////////////////////////////////
     //////////////////////// Multi Part //////////////////////////
-<<<<<<< HEAD
       /* TODO fs2 port
     case req @ GET -> Root / "form" =>
             println("FORM")
       Ok(html.form())
 
-=======
-    case req @ GET -> Root / "form" =>
-            println("FORM")
-      Ok(html.form())
->>>>>>> 6d53e0ad
     case req @ POST -> Root / "multipart" =>
       println("MULTIPART")
       req.decode[Multipart] { m =>
