--- conflicted
+++ resolved
@@ -260,11 +260,7 @@
         "http://example.org/absolute/URI/with/absolute/path/to/resource.txt",
         "/relative/URI/with/absolute/path/to/resource.txt")
       foreach (examples) { e =>
-<<<<<<< HEAD
-        Uri.fromString(e) must beRight.like { case u => u.toString must be_==(e) }
-=======
-        Uri.fromString(e).map(_.toString) must be_\/-(e)
->>>>>>> 0db54b8e
+        Uri.fromString(e).map(_.toString) must beRight(e)
       }
     }
 
