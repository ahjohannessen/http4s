package org.http4s

import java.io.{FileInputStream,File,InputStreamReader}
import java.nio._
import java.nio.charset.StandardCharsets

import scala.language.postfixOps
import scala.util.control.NonFatal

import fs2._
import fs2.Stream._
import fs2.interop.cats._
import org.http4s.Status.Ok
import org.http4s.headers.`Content-Type`
import org.specs2.concurrent.ExecutionEnv
import org.specs2.execute.PendingUntilFixed

class EntityDecoderSpec extends Http4sSpec with PendingUntilFixed {
  implicit val strategy = Strategy.sequential

  def getBody(body: EntityBody): Task[Array[Byte]] =
    body.runLog.map(_.toArray)

  def strBody(body: String) =
    chunk(Chunk.bytes(body.getBytes(StandardCharsets.UTF_8)))

  "EntityDecoder" can {
    val req = Response(Ok).withBody("foo")
    "flatMapR with success" in {
      DecodeResult.success(req).flatMap { r =>
        EntityDecoder.text
          .flatMapR(s => DecodeResult.success("bar"))
          .decode(r, strict = false)
      } must returnRight("bar")
    }

    "flatMapR with failure" in {
      DecodeResult.success(req).flatMap { r =>
        EntityDecoder.text
          .flatMapR(s => DecodeResult.failure[String](MalformedMessageBodyFailure("bummer")))
          .decode(r, strict = false)
      } must returnLeft(MalformedMessageBodyFailure("bummer"))
    }

    val nonMatchingDecoder = EntityDecoder.decodeBy[String](MediaRange.`video/*`) { _ =>
      DecodeResult.failure(MalformedMessageBodyFailure("Nope."))
    }

    val decoder1 = EntityDecoder.decodeBy(MediaType.`application/gnutar`) { msg =>
      DecodeResult.success(1)
    }

    val decoder2 = EntityDecoder.decodeBy(MediaType.`application/excel`) { msg =>
      DecodeResult.success(2)
    }

    val failDecoder = EntityDecoder.decodeBy[Int](MediaType.`application/soap+xml`) { msg =>
      DecodeResult.failure(MalformedMessageBodyFailure("Nope."))
    }

    "Check the validity of a message body" in {
      val decoder = EntityDecoder.decodeBy[String](MediaType.`text/plain`) { msg =>
        DecodeResult.failure(InvalidMessageBodyFailure("Nope."))
      }

      decoder.decode(Request(headers = Headers(`Content-Type`(MediaType.`text/plain`))), strict = true)
        .swap
        .semiflatMap(_.toHttpResponse(HttpVersion.`HTTP/1.1`)) must returnRight(haveStatus(Status.UnprocessableEntity))
    }

    "Not match invalid media type" in {
      nonMatchingDecoder.matchesMediaType(MediaType.`text/plain`) must_== false
    }

    "Match valid media range" in {
      EntityDecoder.text.matchesMediaType(MediaType.`text/plain`) must_== true
    }

    "Match valid media type to a range" in {
      EntityDecoder.text.matchesMediaType(MediaType.`text/css`) must_== true
    }

    "Completely customize the response of a ParsingFailure" in {
      val failure = GenericParsingFailure("sanitized", "details", 
        response = (httpVersion: HttpVersion) => Response(Status.BadRequest, httpVersion).withBody(ErrorJson("""{"error":"parse error"}""")))
        .toHttpResponse(HttpVersion.`HTTP/1.1`)
      
      "the content type is application/json" ==> {
        failure must returnValue(haveMediaType(MediaType.`application/json`))
      }
    }

    "Completely customize the response of a DecodeFailure" in {
      val failure = GenericDecodeFailure("unsupported media type: application/xyz because it's Sunday", response =
        (httpVersion: HttpVersion) =>
          Response(Status.UnsupportedMediaType, httpVersion).withBody("not on a Sunday"))

      failure.toHttpResponse(HttpVersion.`HTTP/1.1`).as[String] must returnValue("not on a Sunday")
    }

    "Completely customize the response of a MessageBodyFailure" in {
      // customized decoder, with a custom response
      val decoder = EntityDecoder.decodeBy[String](MediaType.`text/plain`) { msg =>
        DecodeResult.failure {
          val invalid = InvalidMessageBodyFailure("Nope.")
          GenericMessageBodyFailure(invalid.message, invalid.cause, (httpVersion: HttpVersion) =>
            Response(Status.UnprocessableEntity, httpVersion).
              withBody(ErrorJson("""{"error":"unprocessable"}""")))
        }
      }

      val decoded = decoder.decode(Request().replaceAllHeaders(`Content-Type`(MediaType.`text/plain`)), strict = true)
        .swap
        .semiflatMap(_.toHttpResponse(HttpVersion.`HTTP/1.1`))

      "the content type is application/json instead of text/plain" ==> {
        decoded must returnRight(haveMediaType(MediaType.`application/json`))
      }
    }

    "decodeStrict" >> {
      "should produce a MediaTypeMissing if message has no content type" in {
        val req = Request()
        decoder1.decode(req, strict = true) must returnLeft(MediaTypeMissing(decoder1.consumes))
      }
      "should produce a MediaTypeMismatch if message has unsupported content type" in {
        val tpe = MediaType.`text/css`
        val req = Request(headers = Headers(`Content-Type`(tpe)))
        decoder1.decode(req, strict = true) must returnLeft(MediaTypeMismatch(tpe, decoder1.consumes))
      }
    }

    "composing EntityDecoders with orElse" >> {
      "A message with a MediaType that is not supported by any of the decoders" +
        " will be attempted by the last decoder" in {
        val reqMediaType = MediaType.`application/atom+xml`
        val req = Request(headers = Headers(`Content-Type`(reqMediaType)))
        (decoder1 orElse decoder2).decode(req, strict = false) must returnRight(2)
      }
      "A catch all decoder will always attempt to decode a message" in {
        val reqSomeOtherMediaType = Request(headers = Headers(`Content-Type`(MediaType.`text/x-h`)))
        val reqNoMediaType = Request()
        val catchAllDecoder = EntityDecoder.decodeBy(MediaRange.`*/*`) { msg =>
          DecodeResult.success(3)
        }
        (decoder1 orElse catchAllDecoder).decode(reqSomeOtherMediaType, strict = true) must returnRight(3)
        (catchAllDecoder orElse decoder1).decode(reqSomeOtherMediaType, strict = true) must returnRight(3)
        (catchAllDecoder orElse decoder1).decode(reqNoMediaType, strict = true) must returnRight(3)
      }
      "if decode is called with strict, will produce a MediaTypeMissing or MediaTypeMismatch " +
      "with ALL supported media types of the composite decoder" in {
        val reqMediaType = MediaType.`text/x-h`
        val expectedMediaRanges = decoder1.consumes ++ decoder2.consumes ++ failDecoder.consumes
        val reqSomeOtherMediaType = Request(headers = Headers(`Content-Type`(reqMediaType)))
        (decoder1 orElse decoder2 orElse failDecoder).decode(reqSomeOtherMediaType, strict = true) must returnLeft(MediaTypeMismatch(reqMediaType, expectedMediaRanges))
        (decoder1 orElse decoder2 orElse failDecoder).decode(Request(), strict = true) must returnLeft(MediaTypeMissing(expectedMediaRanges))
      }
    }
  }

  "apply" should {
    val request = Request().withBody("whatever")

    "invoke the function with  the right on a success" in {
      val happyDecoder = EntityDecoder.decodeBy(MediaRange.`*/*`)(_ => DecodeResult.success(Task.now("hooray")))
      Task.async[String] { cb =>
        request.decodeWith(happyDecoder, strict = false) { s => cb(Right(s)); Task.now(Response()) }.unsafeRun
        ()                                                              
      } must returnValue("hooray")
    }

    "wrap the ParseFailure in a ParseException on failure" in {
      val grumpyDecoder = EntityDecoder.decodeBy(MediaRange.`*/*`)(_ => DecodeResult.failure[String](Task.now(MalformedMessageBodyFailure("Bah!"))))
      request.decodeWith(grumpyDecoder, strict = false) { _ => Task.now(Response())} must returnValue(haveStatus(Status.BadRequest))
    }
  }

  "application/x-www-form-urlencoded" should {

    val server: Request => Task[Response] = { req =>
      req.decode[UrlForm] { form => Response(Ok).withBody(form)(UrlForm.entityEncoder(Charset.`UTF-8`)) }
        .handle{ case NonFatal(t) => Response(Status.BadRequest) }
    }

    "Decode form encoded body" in {
      val urlForm = UrlForm(Map(
        "Formula" -> Seq("a + b == 13%!"),
        "Age"     -> Seq("23"),
        "Name"    -> Seq("Jonathan Doe")
      ))
      val resp = Request().withBody(urlForm)(UrlForm.entityEncoder(Charset.`UTF-8`)).flatMap(server)
      resp must returnValue(haveStatus(Ok))
      DecodeResult.success(resp).flatMap(UrlForm.entityDecoder.decode(_, strict = true)) must returnRight(urlForm)
    }

    // TODO: need to make urlDecode strict
    "handle a parse failure" in {
      server(Request(body = strBody("%C"))).map(_.status) must be(Status.BadRequest)
    }.pendingUntilFixed
  }

  "A File EntityDecoder" should {
    val binData: Array[Byte] = "Bytes 10111".getBytes

    def readFile(in: File): Array[Byte] = {
      val os = new FileInputStream(in)
      val data = new Array[Byte](in.length.asInstanceOf[Int])
      os.read(data)
      data
    }

    def readTextFile(in: File): String = {
      val os = new InputStreamReader(new FileInputStream(in))
      val data = new Array[Char](in.length.asInstanceOf[Int])
      os.read(data,0,in.length.asInstanceOf[Int])
      data.foldLeft("")(_ + _)
    }

    def mockServe(req: Request)(route: Request => Task[Response]) = {
<<<<<<< HEAD
      route(req.withBody(chunk(Chunk.bytes(binData))))
=======
      route(req.withBodyStream(emit(binData).map(ByteVector(_))))
>>>>>>> a8994b79
    }

    "Write a text file from a byte string" in {
      val tmpFile = File.createTempFile("foo","bar")
      try {
        val response = mockServe(Request()) {
          case req =>
            req.decodeWith(textFile(tmpFile), strict = false) { _ =>
              Response(Ok).withBody("Hello")
            }
        }.unsafeRun

        readTextFile(tmpFile) must_== (new String(binData))
        response.status must_== (Status.Ok)
        getBody(response.body) must returnValue("Hello".getBytes)
      }
      finally {
        tmpFile.delete()
        ()
      }
    }

    "Write a binary file from a byte string" in {
      val tmpFile = File.createTempFile("foo", "bar")
      try {
        val response = mockServe(Request()) {
          case req => req.decodeWith(binFile(tmpFile), strict = false) { _ => Response(Ok).withBody("Hello")}
        }.unsafeRun

        response must beStatus(Status.Ok)
        getBody(response.body) must returnValue("Hello".getBytes)
        readFile(tmpFile) must_== (binData)
      }
      finally {
        tmpFile.delete()
        ()
      }
    }
  }

  "binary EntityDecoder" should {
    "yield an empty array on a bodyless message" in {
      val msg = Request()
      binary.decode(msg, strict = false) must returnRight(Chunk.empty)
    }

    "concat ByteVectors" in {
      val d1 = Array[Byte](1,2,3); val d2 = Array[Byte](4,5,6)
      val body = chunk(Chunk.bytes(d1)) ++ chunk(Chunk.bytes(d2))
      val msg = Request(body = body)

      val expected = Chunk.bytes(Array[Byte](1, 2, 3, 4, 5, 6))
      binary.decode(msg, strict = false) must returnRight(expected)
    }

    "Match any media type" in {
      binary.matchesMediaType(MediaType.`text/plain`) must_== true
    }
  }

  "decodeString" should {
    val str = "Oekraïene"
    "Use an charset defined by the Content-Type header" in {
      Response(Ok)
        .withBody(str.getBytes(Charset.`UTF-8`.nioCharset))
        .withContentType(Some(`Content-Type`(MediaType.`text/plain`, Some(Charset.`UTF-8`))))
        .flatMap(EntityDecoder.decodeString(_)(Charset.`US-ASCII`)) must returnValue(str)
    }

    "Use the default if the Content-Type header does not define one" in {
      Response(Ok).withBody(str.getBytes(Charset.`UTF-8`.nioCharset))
        .withContentType(Some(`Content-Type`(MediaType.`text/plain`, None)))
        .flatMap(EntityDecoder.decodeString(_)(Charset.`UTF-8`)) must returnValue(str)
    }
  }

  // we want to return a specific kind of error when there is a MessageFailure
  sealed case class ErrorJson(value: String)
  implicit val errorJsonEntityEncoder: EntityEncoder[ErrorJson] =
    EntityEncoder.simple[ErrorJson](`Content-Type`(MediaType.`application/json`))(json =>
      Chunk.bytes(json.value.getBytes()))

}<|MERGE_RESOLUTION|>--- conflicted
+++ resolved
@@ -217,11 +217,7 @@
     }
 
     def mockServe(req: Request)(route: Request => Task[Response]) = {
-<<<<<<< HEAD
-      route(req.withBody(chunk(Chunk.bytes(binData))))
-=======
-      route(req.withBodyStream(emit(binData).map(ByteVector(_))))
->>>>>>> a8994b79
+      route(req.withBodyStream(chunk(Chunk.bytes(binData))))
     }
 
     "Write a text file from a byte string" in {
