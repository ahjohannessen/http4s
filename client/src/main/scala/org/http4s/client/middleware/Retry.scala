--- conflicted
+++ resolved
@@ -59,11 +59,7 @@
           }
           .getOrElse(0L)
       val sleepDuration = headerDuration.seconds.max(duration)
-<<<<<<< HEAD
-      T.sleep(sleepDuration) *> prepareLoop(req.withEmptyBody, attempts + 1)
-=======
-      scheduler.sleep_[F](sleepDuration).compile.drain *> prepareLoop(req, attempts + 1)
->>>>>>> 2772973e
+      T.sleep(sleepDuration) *> prepareLoop(req, attempts + 1)
     }
 
     client.copy(open = Kleisli(prepareLoop(_, 1)))
