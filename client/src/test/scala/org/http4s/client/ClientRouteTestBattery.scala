package org.http4s
package client

import java.net.InetSocketAddress
import javax.servlet.ServletOutputStream
import javax.servlet.http.{HttpServlet, HttpServletRequest, HttpServletResponse}
<<<<<<< HEAD
import org.http4s.Uri.{Authority, RegName}
import org.http4s.client.testroutes.GetRoutes
import org.specs2.specification.core.{Fragment, Fragments}
import scala.concurrent.duration.FiniteDuration
import fs2._
=======

import org.http4s.client.testroutes.GetRoutes
import org.http4s.internal.compatibility._
import org.specs2.specification.core.Fragments

import scalaz.concurrent.Task
import scalaz.stream.Process
>>>>>>> df5ca844

abstract class ClientRouteTestBattery(name: String, client: Client)
  extends Http4sSpec with JettyScaffold
{
<<<<<<< HEAD
  // Travis has been timing out intermittently.  Let's see if having All The Threads helps.
  sequential
  isolated

  override def cleanup() = {
    super.cleanup() // shuts down the jetty server
    client.shutdown.unsafeRun()
=======
  Fragments.foreach(GetRoutes.getPaths.toSeq) { case (path, expected) =>
    s"Execute GET: $path" in {
      val name = address.getHostName
      val port = address.getPort
      val req = Request(uri = Uri.fromString(s"http://$name:$port$path").yolo)
      client.fetch(req) { resp =>
        Task.delay(checkResponse(resp, expected))
      }.unsafePerformSyncFor(timeout)
    }
>>>>>>> df5ca844
  }

  override def map(fs: => Fragments) =
    super.map(fs ^ step(client.shutdown.unsafePerformSync))

  def testServlet = new HttpServlet {
    override def doGet(req: HttpServletRequest, srv: HttpServletResponse): Unit = {
      GetRoutes.getPaths.get(req.getRequestURI) match {
        case Some(r) => renderResponse(srv, r)
        case None    => srv.sendError(404)
      }
    }
  }

<<<<<<< HEAD
  private def runTest(req: Request, expected: Response, address: InetSocketAddress): Fragment = {
    s"Execute ${req.method}: ${req.uri}" in {
      runTest(req, address) { resp =>
        Task.delay(checkResponse(resp, expected))
      }
    }
  }

  private def runTest[A](req: Request, address: InetSocketAddress)(f: Response => Task[A]): A = {
    implicit val s = Strategy.sequential
    implicit val sched = Scheduler.fromFixedDaemonPool(1, "runTestThread")
    val newreq = req.copy(uri = req.uri.copy(authority = Some(Authority(host = RegName(address.getHostName),
      port = Some(address.getPort)))))
      timeout match {
        case finiteDuration: FiniteDuration =>
        client.fetch(newreq)(f).unsafeRunFor(finiteDuration)
        case _ =>
        client.fetch(newreq)(f).unsafeRun
      }

  }

=======
>>>>>>> df5ca844
  private def checkResponse(rec: Response, expected: Response) = {
    val hs = rec.headers.toSeq

    rec.status must be_==(expected.status)

    collectBody(rec.body) must be_==(collectBody(expected.body))

    expected.headers.foreach(h => h must beOneOf(hs:_*))

    rec.httpVersion must be_==(expected.httpVersion)
  }

  private def translateTests(address: InetSocketAddress, method: Method, paths: Map[String, Response]): Map[Request, Response] = {
    val port = address.getPort()
    val name = address.getHostName()
    paths.map { case (s, r) =>
      (Request(method, uri = Uri.fromString(s"http://$name:$port$s").yolo), r)
    }
  }

  private def renderResponse(srv: HttpServletResponse, resp: Response): Unit = {
    srv.setStatus(resp.status.code)
    resp.headers.foreach { h =>
      srv.addHeader(h.name.toString, h.value)
    }

    val os : ServletOutputStream = srv.getOutputStream

    val writeBody : Task[Unit] = resp.body
      .evalMap{ byte => Task.delay(os.write(Array(byte))) }
      .run
    val flushOutputStream : Task[Unit] = Task.delay(os.flush())
    (writeBody >> flushOutputStream).unsafeRun()
  }

  private def collectBody(body: EntityBody): Array[Byte] = body.runLog.unsafeRun().toArray
}<|MERGE_RESOLUTION|>--- conflicted
+++ resolved
@@ -4,34 +4,16 @@
 import java.net.InetSocketAddress
 import javax.servlet.ServletOutputStream
 import javax.servlet.http.{HttpServlet, HttpServletRequest, HttpServletResponse}
-<<<<<<< HEAD
+import fs2._
 import org.http4s.Uri.{Authority, RegName}
-import org.http4s.client.testroutes.GetRoutes
-import org.specs2.specification.core.{Fragment, Fragments}
-import scala.concurrent.duration.FiniteDuration
-import fs2._
-=======
-
 import org.http4s.client.testroutes.GetRoutes
 import org.http4s.internal.compatibility._
 import org.specs2.specification.core.Fragments
-
-import scalaz.concurrent.Task
-import scalaz.stream.Process
->>>>>>> df5ca844
+import scala.concurrent.duration.FiniteDuration
 
 abstract class ClientRouteTestBattery(name: String, client: Client)
   extends Http4sSpec with JettyScaffold
 {
-<<<<<<< HEAD
-  // Travis has been timing out intermittently.  Let's see if having All The Threads helps.
-  sequential
-  isolated
-
-  override def cleanup() = {
-    super.cleanup() // shuts down the jetty server
-    client.shutdown.unsafeRun()
-=======
   Fragments.foreach(GetRoutes.getPaths.toSeq) { case (path, expected) =>
     s"Execute GET: $path" in {
       val name = address.getHostName
@@ -39,9 +21,8 @@
       val req = Request(uri = Uri.fromString(s"http://$name:$port$path").yolo)
       client.fetch(req) { resp =>
         Task.delay(checkResponse(resp, expected))
-      }.unsafePerformSyncFor(timeout)
+      }.unsafeRunFor(timeout)
     }
->>>>>>> df5ca844
   }
 
   override def map(fs: => Fragments) =
@@ -56,31 +37,6 @@
     }
   }
 
-<<<<<<< HEAD
-  private def runTest(req: Request, expected: Response, address: InetSocketAddress): Fragment = {
-    s"Execute ${req.method}: ${req.uri}" in {
-      runTest(req, address) { resp =>
-        Task.delay(checkResponse(resp, expected))
-      }
-    }
-  }
-
-  private def runTest[A](req: Request, address: InetSocketAddress)(f: Response => Task[A]): A = {
-    implicit val s = Strategy.sequential
-    implicit val sched = Scheduler.fromFixedDaemonPool(1, "runTestThread")
-    val newreq = req.copy(uri = req.uri.copy(authority = Some(Authority(host = RegName(address.getHostName),
-      port = Some(address.getPort)))))
-      timeout match {
-        case finiteDuration: FiniteDuration =>
-        client.fetch(newreq)(f).unsafeRunFor(finiteDuration)
-        case _ =>
-        client.fetch(newreq)(f).unsafeRun
-      }
-
-  }
-
-=======
->>>>>>> df5ca844
   private def checkResponse(rec: Response, expected: Response) = {
     val hs = rec.headers.toSeq
 
