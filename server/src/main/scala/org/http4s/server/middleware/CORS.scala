--- conflicted
+++ resolved
@@ -4,20 +4,13 @@
 
 import Method.OPTIONS
 
-<<<<<<< HEAD
-=======
 import scala.concurrent.duration._
 
 import org.http4s.headers._
 import org.log4s.getLogger
 
->>>>>>> f9abe00f
-import scala.concurrent.duration._
-
 import cats.implicits._
 import fs2._
-import org.http4s.headers._
-import org.log4s.getLogger
 
 /**
   * CORS middleware config options.
