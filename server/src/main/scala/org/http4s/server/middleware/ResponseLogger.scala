--- conflicted
+++ resolved
@@ -4,12 +4,10 @@
 
 import cats.effect._
 import cats.implicits._
-<<<<<<< HEAD
 import fs2._
-=======
 import org.http4s.util.CaseInsensitiveString
->>>>>>> 95017f4a
 import org.log4s.getLogger
+
 import scala.concurrent.ExecutionContext
 
 /**
@@ -18,46 +16,27 @@
 object ResponseLogger {
   private[this] val logger = getLogger
 
-<<<<<<< HEAD
-  def apply[F[_]](logHeaders: Boolean, logBody: Boolean)
-           (service: HttpService[F])
+  def apply[F[_]](
+             logHeaders: Boolean,
+             logBody: Boolean,
+             redactHeadersWhen: CaseInsensitiveString => Boolean = Headers.SensitiveHeaders.contains
+           )(service: HttpService[F])
            (implicit F: Effect[F], ec: ExecutionContext = ExecutionContext.global): HttpService[F] =
     Service.lift { req => service(req).flatMap {
         case Pass() => Pass.pure
         case response: Response[F] =>
-          if (!logBody) {
-            Logger.logMessage[F, Response[F]](response)(logHeaders, logBody)(logger) >> F.delay(response)
-          } else {
-            fs2.async.unboundedQueue[F, Byte].map { queue =>
-=======
-  def apply(
-             logHeaders: Boolean,
-             logBody: Boolean,
-             redactHeadersWhen: CaseInsensitiveString => Boolean = Headers.SensitiveHeaders.contains
-           )(service: HttpService)(implicit strategy: Strategy): HttpService =
-    Service.lift { req => service(req).flatMap {
-        case Pass => Pass.now
-        case response: Response =>
-          if (!logBody) {
-            Logger.logMessage(response)(logHeaders, logBody, redactHeadersWhen)(logger)(strategy) >> Task(response)
-          } else {
-            fs2.async.unboundedQueue[Task, Byte].map { queue =>
->>>>>>> 95017f4a
-              val newBody = Stream.eval(queue.size.get)
-                .flatMap(size => queue.dequeue.take(size.toLong))
+          if (!logBody) Logger.logMessage[F, Response[F]](response)(logHeaders, logBody, redactHeadersWhen)(logger) >> F.delay(response)
+          else async.unboundedQueue[F, Byte].map { queue =>
+            val newBody = Stream.eval(queue.size.get)
+              .flatMap(size => queue.dequeue.take(size.toLong))
 
-              response.copy(
-                body = response.body
-                  .observe(queue.enqueue)
-                  .onFinalize {
-<<<<<<< HEAD
-                    Logger.logMessage[F, Response[F]](response.copy(body = newBody))(logHeaders, logBody)(logger)
-=======
-                    Logger.logMessage(response.copy(body = newBody))(logHeaders, logBody, redactHeadersWhen)(logger)(strategy)
->>>>>>> 95017f4a
-                  }
-              )
-            }
+            response.copy(
+              body = response.body
+                .observe(queue.enqueue)
+                .onFinalize {
+                  Logger.logMessage[F, Response[F]](response.withBodyStream(newBody))(logHeaders, logBody, redactHeadersWhen)(logger)
+                }
+            )
           }
     }}
 }