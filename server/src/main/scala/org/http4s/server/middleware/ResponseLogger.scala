--- conflicted
+++ resolved
@@ -24,38 +24,11 @@
       implicit F: Effect[F],
       ec: ExecutionContext = ExecutionContext.global): HttpRoutes[F] =
     Kleisli { req =>
-<<<<<<< HEAD
-      routes(req).semiflatMap { response =>
-        if (!logBody)
-          Logger.logMessage[F, Response[F]](response)(logHeaders, logBody, redactHeadersWhen)(
-            logger.info(_)) *> F.delay(response)
-        else
-          async.refOf[F, Vector[Segment[Byte, Unit]]](Vector.empty[Segment[Byte, Unit]]).map {
-            vec =>
-              val newBody = Stream
-                .eval(vec.get)
-                .flatMap(v => Stream.emits(v).covary[F])
-                .flatMap(c => Stream.segment(c).covary[F])
-
-              response.copy(
-                body = response.body
-                // Cannot Be Done Asynchronously - Otherwise All Chunks May Not Be Appended Previous to Finalization
-                  .observe(_.segments.flatMap(s => Stream.eval_(vec.modify(_ :+ s))))
-                  .onFinalize {
-                    Logger.logMessage[F, Response[F]](response.withBodyStream(newBody))(
-                      logHeaders,
-                      logBody,
-                      redactHeadersWhen)(logger.info(_))
-                  }
-              )
-          }
-      }
-=======
-      service(req)
+      routes(req)
         .semiflatMap { response =>
           if (!logBody)
             Logger.logMessage[F, Response[F]](response)(logHeaders, logBody, redactHeadersWhen)(
-              logger) *> F.delay(response)
+              logger.info(_)) *> F.delay(response)
           else
             async.refOf[F, Vector[Segment[Byte, Unit]]](Vector.empty[Segment[Byte, Unit]]).map {
               vec =>
@@ -72,15 +45,13 @@
                       Logger.logMessage[F, Response[F]](response.withBodyStream(newBody))(
                         logHeaders,
                         logBody,
-                        redactHeadersWhen)(logger)
+                        redactHeadersWhen)(logger.info(_))
                     }
                 )
             }
         }
-        .orElse(OptionT(F.delay(logger.info("service returned None")).as(None)))
         .handleErrorWith(t =>
           OptionT.liftF(F.delay(logger.info(s"service raised an error: ${t.getClass}")) *> F
             .raiseError[Response[F]](t)))
->>>>>>> 01298bb1
     }
 }