package org.http4s
package server
package middleware

import scala.util.control.NoStackTrace

import fs2._
import fs2.Pull._
import fs2.Handle._

object EntityLimiter {

  final case class EntityTooLarge(limit: Long) extends Exception with NoStackTrace

  val DefaultMaxEntitySize: Long = 2L*1024L*1024L // 2 MB default

  def apply(service: HttpService, limit: Long = DefaultMaxEntitySize): HttpService =
<<<<<<< HEAD
    service.local { req: Request =>
      req.withBody(req.body.pull(takeLimited(limit)))
=======
    service.local { req: Request => req.withBodyStream(req.body |> takeBytes(limit)) }

  private def takeBytes(n: Long): Process1[ByteVector, ByteVector] = {
    def go(taken: Long, chunk: ByteVector): Process1[ByteVector, ByteVector] = {
      val sz = taken + chunk.length
      if (sz > n) fail(EntityTooLarge(n))
      else emit(chunk) ++ receive1(go(sz, _))
>>>>>>> a8994b79
    }

  private def takeLimited[F[_]](n: Long)(h: Handle[F, Byte]): Pull[F, Byte, Nothing] =
    h.take(n) flatMap { _.receiveOption {
      case Some(_) => fail(EntityTooLarge(n))
      case _ => done
    }}
}<|MERGE_RESOLUTION|>--- conflicted
+++ resolved
@@ -15,18 +15,8 @@
   val DefaultMaxEntitySize: Long = 2L*1024L*1024L // 2 MB default
 
   def apply(service: HttpService, limit: Long = DefaultMaxEntitySize): HttpService =
-<<<<<<< HEAD
     service.local { req: Request =>
-      req.withBody(req.body.pull(takeLimited(limit)))
-=======
-    service.local { req: Request => req.withBodyStream(req.body |> takeBytes(limit)) }
-
-  private def takeBytes(n: Long): Process1[ByteVector, ByteVector] = {
-    def go(taken: Long, chunk: ByteVector): Process1[ByteVector, ByteVector] = {
-      val sz = taken + chunk.length
-      if (sz > n) fail(EntityTooLarge(n))
-      else emit(chunk) ++ receive1(go(sz, _))
->>>>>>> a8994b79
+      req.withBodyStream(req.body.pull(takeLimited(limit)))
     }
 
   private def takeLimited[F[_]](n: Long)(h: Handle[F, Byte]): Pull[F, Byte, Nothing] =
