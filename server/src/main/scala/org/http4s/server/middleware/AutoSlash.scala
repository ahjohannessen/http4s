--- conflicted
+++ resolved
@@ -3,13 +3,9 @@
 package middleware
 
 import cats._
-<<<<<<< HEAD
 import cats.data.Kleisli
 import cats.implicits._
-=======
-import cats.data.{Kleisli, OptionT}
 import org.http4s.server.middleware.URITranslation.translateRoot
->>>>>>> 1d6a02e6
 
 /** Removes a trailing slash from [[Request]] path
   *
@@ -25,17 +21,11 @@
       http(req) <+> {
         val pi = req.pathInfo
         if (pi.isEmpty || pi.charAt(pi.length - 1) != '/')
-<<<<<<< HEAD
           F.empty
-        else
-          http(req.withPathInfo(pi.substring(0, pi.length - 1)))
-=======
-          OptionT.none
         else {
-          val translated = translateRoot(req.scriptName)(service)
+          val translated = translateRoot(req.scriptName)(http)
           translated.apply(req.withPathInfo(pi.substring(0, pi.length - 1)))
         }
->>>>>>> 1d6a02e6
       }
     }
 }