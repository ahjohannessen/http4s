--- conflicted
+++ resolved
@@ -26,11 +26,7 @@
     */
   final case class Config(systemPath: String,
                           pathPrefix: String = "",
-<<<<<<< HEAD
                           pathCollector: (File, Config, Request) => OptionT[Task, Response] = filesOnly,
-=======
-                          pathCollector: (File, Config, Request) => Task[Option[Response]] = defaultFileCollector,
->>>>>>> e5e40bcc
                           bufferSize: Int = 50*1024,
                           executionContext: ExecutionContext= ExecutionContext.global,
                           cacheStrategy: CacheStrategy = NoopCacheStrategy)
@@ -51,23 +47,13 @@
   /* Returns responses for static files.
    * Directories are forbidden.
    */
-<<<<<<< HEAD
   private def filesOnly(file: File, config: Config, req: Request): OptionT[Task, Response] = OptionT(Task.delay(
-    if (file.isDirectory) Task.now(Some(Response(Status.Unauthorized)))
+    if (file.isDirectory) StaticFile.fromFile(new File(file, "index.html"), Some(req)).value
     else if (!file.isFile) Task.now(None)
     else (getPartialContentFile(file, config, req) orElse
       StaticFile.fromFile(file, config.bufferSize, Some(req))
         .map(_.putHeaders(AcceptRangeHeader))).value
   ).flatten)
-=======
-  def defaultFileCollector(file: File, config: Config, req: Request): Task[Option[Response]] = Task.now {
-    if (file.isDirectory) StaticFile.fromFile(new File(file, "index.html"), Some(req))
-    else if (!file.isFile) None
-    else getPartialContentFile(file, config, req) orElse
-      StaticFile.fromFile(file, config.bufferSize, Some(req))(config.executor)
-                .map(_.putHeaders(AcceptRangeHeader))
-  }
->>>>>>> e5e40bcc
 
   private def validRange(start: Long, end: Option[Long], fileLength: Long): Boolean = {
     start < fileLength && (end match {
